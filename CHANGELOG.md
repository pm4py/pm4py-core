## pm4py 2.2.20.1

### Added

### Changed
* 344fb7258df17ce0d4ffe7425b678943f6f2ff11
  * Minor refactoring to management of inhibitor / reset arcs (importing)

### Deprecated

### Fixed
* ad2cba1d8f9487dbb03ec418643b329b30e80ee0
  * Minor fixes to the retrieval of the parameters in several parts of the code
* 65e1f1b0bbd0747fe81eb049780874608a395d6e
  * Fixed bug in eventually follows filter (simplified interface)
<<<<<<< HEAD
=======
* 60cd060edeeaa17c8b5bdaba7bb1035fc385d514
  * Fixed XES exporting when attribute value type is a Numpy type (numpy.int64, numpy.float64, numpy.datetime64
* cd5e55e712697a28cbfe0182e96556531b520667
  * Bug fix feature selection and extraction on Pandas dataframes
>>>>>>> 0536d014

### Removed

### Other


## pm4py 2.2.20

### Added

### Changed
* 762fa3ec987705f12a42decb13862323f600e3c9
  * apply explicit conversions to event log throughout pm4py code base 

### Deprecated

### Fixed
* 1bcadff3acacfda2463cf9325f873004e15ed915
  * Bug fix / efficiency change on the format_dataframe utility function.
* d8797f574d605ad1591c66a96c1f54346c856878
  * Fixed missing import in DFG performance visualization.
* f4f5a0eee8218be5c575fe8b42ab59e335979d53
  * Fixed hardcoded parameter in feature extraction interface
* e61fb3f7a763a89cfb221b3c37c1b140620f5df9
  * Fixed performance DFG visualization when all values are provided
* fb9c152afdf6b91c3b26efa09d8233e99c55b907
  * Fixed progress bar behavior in TBR-based ET-Conformance

### Removed
* 639aeb64bf5febf5f5719622d6d90c4a3c5cd8be
  * Removed ORTOOLS as available linear solver.

### Other


## pm4py 2.2.19.2

### Added

### Changed
* f5575aa8
  * Cleaning unused parameters in PTAndLogGenerator
* 65137038
  * Changed WOFLAN linear problem solving to default interface

### Deprecated

### Fixed
* 150184d3
  * Small bug fixes BPMN importer
* 7221385a
  * Issue in DFG visualization when the provided start/end activities are not in the graph

### Removed

### Other

---

## pm4py 2.2.19.1 (2022.02.11)

### Added
* a193603e
  * Event-Object Feature Extraction on OCEL
* 8da05972
  * Prefixes and Suffixes filters for Event Logs + Exposition in Simplified Interface

### Changed

### Deprecated

### Fixed
* cbf848ef
  * Bug fix BPMN importer
* ff0dfc4b
  * Closed security issue within dependencies

### Removed

### Other

---

## pm4py 2.2.19 (2022.01.25)

### Added
* eea18398
  * possibility to return the Pydotplus graph inner object in the Heuristics Net visualization.
* 52ddbf75
  * support for different attribute keys for the source / target events in the DFG discovery and paths filtering on Pandas dataframes.
* 29bd86a6
  * possibility to specify different shifts for the different working days of the week, inside the business hour module.
* f1e124a4
  * possibility to move an attribute at the event level in an OCEL to the object type level.
* 0da4c3f6
  * custom semantics for Petri net to reachability graph conversion.
* c7c7ed5f185b492f7b6206b04f037a119b80541b
  * add "week of the year" option in get_events_distribution method
* 5b5c04874e449bda60463ade6e2cf1a8218e6908
  * add prefix/suffix filter for pandas data frames
* 877701fa0e348a5bd58eb84ed984b60292db9f55
  * add additional features (useful for instance-spanning constraints) in trace-based feature extraction
* 7359807b60aa3b1ece798d1ef0cdd6a19fac9f6b
  * add rebase functionality to pm4py (changing the default activity/case identifier)
* 84742ce331dec418841d99fafb24a82c48c21e7f
  * add support for interleaved operator
* d7e232a987e4a0c15e28b9cf2ae6c15ce324031f
  * added various additional interaction feature extraction methods for OCEL
* 9caf5597d59ff9eb70879ba42dbfccd9785009af
  * add new thirdparty dependency structure in third_party folder

### Changed
* 74ce9b95
  * setting all the arcs of the Petri net visible when there is at least an arc with weight != 1, for coherence reasons. 
* 21832737
  * inferring the activity frequency from the DFG in a more generic way with regards to the type of the inputs.
* 87fe5afd
  * changed tau printing in process tree to string representation, from *tau* to tau, for coherency with the parse_process_tree operator.
* effce8d8
  * changed BPMN namespace in BPMN exporting to ensure compatibility with BPMN modelers.
* 2200a0f5d6d23a1f797199cb834b37e07d8d396e
  * add pn to nx converter that returns two dicts for node mappings (pn->nx and nx->pn)
* f9ad1a400846dbdb01f48714df0a3119069a05ea
  * ```pm4py.format_dataframe(df)``` no longer replaces columns, rather, it copies the data into fresh columns

### Deprecated

### Fixed
* 0ad488b1
  * Fixed problem in PTAndLogGenerator: silent transitions were added in some context also when the parameter "silent" was provided to 0.

### Removed
* d07a90873be85d95b15e562aabc6ab1f93b6b109
  * removed ```pm4py.general_checks_classical_event_log()```
* 034abb0d7a442572f8bd52109ac6ed5cba109d0c
  * remove dependency on ciso8601

### Other

---

## pm4py 2.2.18 (2022.01.06)

### Added
* c15c8897
    * add utility function to convert SNA results to NetworkX
* 8b300dbb
    * add several new statistics for OCEL logs
* 8da0f41a
    * add frequency-based visualization (using alignments) for process trees
* 54261cbb
    * add progress bar to token-based replay
* 225dcad7
    * add OCEL schema validators
* da6a4787
    * add reduction rules for R/I nets
* fefcd453
    * additional support for BPMN functionalities: exceptions and markings
* 417274fd
    * add support for feature extraction from OCEL logs
* 5f5ff573
    * add filter that checks relative occurrence of a specified attribute 

### Changed
* b82dd92e
    * revised implementation of the business hours module, now supports input of work calendars (workalendar package)
* 434e66af
    *  allow arbitrary arc weights visualized (reported at https://github.com/pm4py/pm4py-core/issues/303)

### Deprecated

### Fixed
* 76563e4b
    * fix bug in process tree alignment that generates NoneTypeError when multiple leaves have the same label
* 3b6800d0
    * minor bugfix in process tree playout (reported at: https://github.com/pm4py/pm4py-core/issues/305)


### Removed

### Other



## pm4py 2.2.17.1 (2021.12.18)

### Fixed
* 2eb36ce5
    * Bug fix in OCEL importing (timestamp parsing)
* 512c071e
    * Resolved security issue in data Petri nets' PNML parsing

---

## pm4py 2.2.17 (2021.12.14)

### Added
* 9b795123
    * add converter from data frame to activity/case table
* f28fc490
    * add possibility to add the case identifier in the feature table (see: https://github.com/pm4py/pm4py-core/issues/292)
* 12b6ec24
    * add interleaving DFG visualizer for visualizing inter-process dependencies
* af9c3262
    * add first/last occurrence index per activity in the feature table
* 9231a5d7
    * add support for conversion of interleaving data structure
* 06f54287
    * add support to merge two separate logs using an n:m case-relation table
* 146f49c2
    * add the possibility to stream OCEL events and define object-specific listeners
* 573c26c2
    * add feature extraction functionality that records the position of activities
* ff62d665
    * add case and event sampling to the simplified interface
* d8f71bc3
    * add activity-position summary in the simplified interface
* d4011ff1
    * add link analysis code for OCEL    

### Changed
* 79920a18
    * improved string representation of Petri net objects
* 9358fdf4
    * minor refactoring for interval detection in event log
### Deprecated

### Fixed
* 5dccbe61
    * fix faulty conversion of process trees to binary equivalent.
* 976cc601
    * fix for: https://github.com/pm4py/pm4py-core/issues/293
* 1e4f602b
    * fix for: https://github.com/pm4py/pm4py-core/issues/295
* be629d97
    * fix for visualizing multiple tokens in the initial marking in the same place
* a06cc1c8
    * fix for the correct use of the triangular distribution on generating process trees
* 51181d6c
    * fix support for generating multiple process trees in one go
* 9a0e2be1
    * general revision of the process tree generator code    


### Removed

### Other

---


## pm4py 2.2.16 (2021.11.16)

### Added

* 32af0c81
    * time-stamp based interleaving mining for OCEL logs
* 10dffb58
    * support probability visualization in transition system visualizer
* 51c069fb
    * add discovery of object-centric directly follows multigraphs
* fa3031aa
    * add several filters for OCEL.
* d4747f71
    * implementation of OCEL-based process discovery according to Reference paper: van der Aalst, Wil MP, and Alessandro
      Berti. "Discovering object-centric Petri nets." Fundamenta informaticae 175.1-4 (2020): 1-40.
* 9fbd1c45
    * add the support for generic network creation based on a given IN/OUT column in which events are connected if the
      columns match.
* 2b867f0d
    * add projection utility to fetch lists of event attributes

### Changed

* 43a076c8
    * add artificial timestamps to artificial start and end events
* d65f8077
    * case attributes are replicated in events of an event stream (for xes input)
* 9075cbfc
    * add trace attributes to the interval tree

### Deprecated

### Fixed

### Removed

### Other

---

## pm4py 2.2.15 (2021.10.15)

### Fixed

* 6e26b003
    * fixed pandas performance DFG discovery
* 92153184
    * fixed parameters usage in simulation packages
* ca6750d4
    * fixed hardcoded parameters in dataframe_utils

### Removed

* 53af01f6
    * removed strong dependencies on intervaltree and stringdist

### Deprecated

### Changed

* dcebaf8e
    * moving networkx dependency
* f19762ac
    * update IMD cut detection to use IM_CLEAN cuts (correct implementation of IM CUTS)
* d5d0b49c
    * change the visualization of initial and final markings
* fcc4eeb0
    * variant separator (between activities of the same variant) is now a pm4py constant, for increased compatibility
      with other tools, e.g., celonis.

### Added

* 32c396b8
    * add sanity checks on event logs objects in simplified interface
* 5b85d5dc
    * add utility to parse a collection of traces in string form to an event log
* a87a39c9
    * add support for importing XES 2.0
* b43d425b
    * add artificial start and end events to event logs
* d22dd490
    * add initial support for OCEL 1.0
* 829f091c & 56fca738
    * support for business hours in the pandas dfg calculation
    * support for business hours in the temporal profiles for pandas dataframes
    * support for business hours in pandas df case duration
    * support for business hours in filtering for case performance (pandas)
    * support for calculating of sojourn time with different aggregation metrics
* 841e3e55
    * add etc conformance for dfg models
* 04caa3d3
    * add dfg filtering that keeps the dfg connected

### Other

---

## pm4py 2.2.14 (2021.10.01)

### Fixed

* 706d42c0
    * bug fix paths filter for Pandas
* c5ecaa4f
    * bug fix numeric attribute filter XES (custom case attribute glue)

### Removed

### Deprecated

### Changed

### Added

* 8ba67034
    * added random variables that are able to check gamma and log normal distributions
* 1d22d99d
    * added dfg -> petri net translation that has unique labels (routing is performed by invisible transitions)
* 004ec93f
    * add support for log-level fitness in the alignment output
* 56efe270
    * add fitness value for the dfg-based alignments
* d9da1ab8
    * add raw performance values for the elements of the performance-based dfg
* 0eeda19d
    * when visualizing a dfg without log attached to it, i.e., incoming edges are used to count
* 03ee6b8e
    * allow counting of occurrences of activities/open cases/resource activities in a given time range
* ae5a3973
    * add various new filtering functionalities

### Other

* ac00be2f
    * added the specification of Python 3.9.x among the supported versions.
    * not suggesting anymore Python 3.6.x

---

## pm4py 2.2.13.1 (2021.09.21)

### Fixed

* 816fb4ad
    * fixed a bug in the Pandas case size filter (the constraints were not applied correctly).
* 40f142c4
    * fixed a bug in the format_dataframe function (columns were duplicated if already existing with the same name).
* 00d1a7de
    * reverted stream converter to old variant (in a slightly slower but safer way).

### Removed

### Deprecated

### Changed

* 991a09d4
    * introduce a time limit in the DFG playout.
* ae5d2a07
    * return the state of the process tree along with the alignment for the process tree alignments.
* 8b77384f
    * refactoring of the calculation of the fitness for Petri net alignments (scattered code).

### Added

### Other

* d58d34fd
    * upgraded Dockerfile to Python 3.9
* 50114175
    * resolved issue with the upcoming Python 3.10 release
* 89314905
    * security issue in requirements

---

## pm4py 2.2.13 (2021.09.03)

### Fixed

### Removed

### Deprecated

### Changed

* 5723df7b
    * xes exporter now reports on xes features and xmlns
* 3b632548
    * graphviz based visualizations now expose background color as a parameter

### Added

* 0592157b
    * new dfg playout including performance specification
* 85739ba0
    * allow pandas df to be used as an iterable for streaming simulation
* 2fa9993f
    * path filter that filters the cases of an event log where there is at least one occurrence of the provided path
      occurring in a given time range.
* a7ee73a8
    * added filter based on rework detection
* c03b6188
    * add petri net, reset/inhibitor net and data petri net semantics

### Other

---

## pm4py 2.2.12 (2021.08.19)

### Fixed

* a374bad3
    * https://github.com/pm4py/pm4py-core/issues/251
* e88a6546
    * https://github.com/pm4py/pm4py-core/issues/249
* 84511628
    * fix minor bug in the calculation of the handover and subcontracting metrics.

### Removed

### Deprecated

### Changed

* 01fd0402
    * The ```pm4py.view_petri_net()``` method now uses ```None``` as a default initial and final marking.
* 72ed7d0d
    * Improved performance of variant discovery of dataframes.

### Added

* 9a04357e
    * Add rework measurement at the case level in the ```pm4py.statistics.rework``` package.
* b725ca0b
    * add 'between' filter for ```pandas dataframes``` in the ```pm4py.algo.filtering.pandas``` package. The filter
      returns subsequences between the two given activities. It creates subtraces for every possible match.
* 211e3c56
    * added local linear embeddings to ```log_to_features.util```.
* 4b594228
    * add support for adding decision points to data petri nets.
* 9261270e
    * add support for performance dfg discovery in ```pm4py.discover_performance_dfg()```.

### Other

---

## pm4py 2.2.11 (2021.08.06)

### Fixed

* 207d69bd
    * bug fix in application of the filtering threshold in the IMf algorithm

### Removed

### Deprecated

### Changed

* d98cbb1c
    * changed deepcopy and copy functionality of logs for performance improvement
* f3b78a49
    * minor performance optimization in log conversion (log to dataframe)
* 71c0919f
    * improved performance for pands -> stream conversion

### Added

* f2101a72
    * added various additional features in log-based feature extraction
* 41873655
    * possiblity to directly get all performance metrics of the DFG elements
* 886b44ea
    * detection method for trace-level attributes stored at event level
* d5f9f866
    * add transition names to events, based on a given alignment
* 4802e7d8
    * add support for importing reset/inhibitor arcs and transition guards
* cc6488f7
    * add general support for reset/inhibitor nets
* e805cf5f
    * add support for data petri nets
* 1d3a2e7b
    * added case termination statistics for pandas data frames

### Other

---

## pm4py 2.2.10.2 (2021.07.26)

### Fixed

* 50ad39fa
    * Fixed blocking issue with properties of Pandas dataframes when format_dataframe is used (case ID column)
* 3708b98f
    * Fixed variants filter, when the output of get_variants_as_tuples is used

### Removed

### Deprecated

* Deprecated support to Pandas < 0.25 (due to future dropping)
* Deprecated auto-filters (due to future dropping)

### Changed

* Different interventions to fix the internal coherency of the project (usage of deprecated functions + missing imports)

### Added

### Other

---

## PM4PY 2.2.10 (2021.07.09)

### Fixed

### Removed

### Deprecated

### Changed

* 4964d6ea
    * minor refactoring (rename) in attribute statistics querying; ```get_attributes()```
      --> ```get_event_attributes()```
* 1148f6c0
    * use revised implementation of IM and IMf everywhere, deprecate old implementations

### Added

* 6750bf3a
    * add support for start time and end-time in timstamp conversion
* e24f5b70
    * computation of event-level overlap
* 8cec5f9e
    * add several case/event level statistic functions at the simplified interface level

### Other

---

## PM4PY 2.2.9 (2021.06.25)

### Fixed

* daf74e83
    * update imports in feature extraction
* 74be3e3c
    * minor bug fix in alpha plus (place that was created was not always added to the resulting Petri net)

### Removed

### Deprecated

### Changed

* d97b1790
    * drop deepcopy in event log sorting (enhances performance)
* 1d4e625b
    * revised IMf implementation (more close to ProM / PhD thesis Sander Leemans)
* 20aabd95
    * calculation of minimum self distance now adheres to the standard invocation structure

### Added

* 598c6ecb
    * simplified interface now stores properties (using attr attribute) to dataframes
* 1f7a3fa8
    * add computation of rework statistic (cases containing the same activity more than once)
* 32c7d330
    * add computation of cycle time (active time of process divided by the number of instances of the process)
* 8187f0e9
    * add distribution plots over different time-frames (matplotlib)
* 269d826c
    * add batch detection based on Martin, N., Swennen, M., Depaire, B., Jans, M., Caris, A., & Vanhoof, K. (2015,
      December). Batch Processing: Definition and Event Log Identification. In SIMPDA (pp. 137-140).
* d5326d46
    * compute case overlap of a case with all other cases

### Other

* 92a70586
    * performance optimization for calculation of performance spectrum
* b0fc57c4
    * performance optimization for Pandas datetime conversion non-ISO8601 (regular formats)

---

## PM4PY 2.2.8 (2021.06.11)

### Fixed

* c11bab8f
    * bug fix in eventually-follows filter
* d3fd1bc1
    * bug fix in activity frequency constraints of the log skeleton conformance checking

### Removed

### Deprecated

### Changed

* d96d9d69
    * improved performance of the df-based performance spectrum code
* 499d8a1c
    * improved performance of log conversions when (for internal use) deep copy is not required

### Added

* 4d679934
    * allow the possibility to filter on a trace attribute that has a type date (e.g., does the planned start date of
      the case fall in a given time window?)
* b7ef36e8
    * add properties object to trace attributes (used for internal storage of statistics, will not be exported to disk)
* d7029365
    * added some basic ML utilities for event logs, e.g., getting all prefixes of traces, get a train/test split
* 1ec5802e
    * new subtrace selection mechanism that gets all events inbetween two given activity labels (uses first match on
      both 1st and 2nd label)
* 9b65bbd9
    * allow specification of business hours in sojourn time computation of the DFG
* 4d529d6e
    * generic support for feature extraction

### Other

---

## PM4PY 2.2.7 (2021.04.30)

### Fixed

* 908e06d7
    * fix error in loop detection of inductive miner
* b7b63e0b
    * add internal log conversion in the flexible heuristics miner
* e9d61bdb
    * fix minor bug in bpmn model importing
* 52cc0c7a
    * fix minor bug in xes exporting (type of concept:name was not checked)

### Removed

### Deprecated

* 9c1a9610
    * various old utility functions are now deprecated

### Changed

* 424c9ad9
    * avoid warnings when visualizing long place names in debug visualization mode

### Added

* c2a9633e, 52e340b1
    * add simple visualization of performance spectrum.
* b6ae4b25
    * add simple dotted chart visualization to the simplified interface.
* 6e3a0bac
    * add properties attribute to event logs and event streams for storage of custom meta-data that is not exported to
      xes.
* fb142359
    * add version of dfg discovery that adds case-level attributes to nodes and edges
* d902609d
    * add basic visualization of events per time and cas distribution graphs

### Other

---

## PM4PY 2.2.6 (2021.04.23)

### Fixed

### Removed

### Deprecated

### Changed

* 766fafa7
    * minor refactoring and more generic invocation style for eventually follows-based filtering

### Added

* 353c7d6f
    * Heuristics miner is now able to filter on edges connecting to/from start/end activity
* d6412339
    * Parallel alignment computation can be directly invoked
      using ```pm4py.conformance_diagnostics_alignments(..., multi_processing=True)```
* de84e5f4
    * add ```pm4py.discover_bpmn_inductive(log)```

### Other

---

## PM4PY 2.2.5 (2021.04.16)

### Fixed

* 9854f62d
    * minor bug fix in etree xes exporter avoiding faulty None values
* bfe8fb32
    * support non-standard attribute symbols in line-by-line event log exporter

### Removed

### Deprecated

### Changed

* 3631fe58
    * default xes importer is set back to iterparse
* a7ff695a
    * large-scale restructuring of the underlying pm4py architecture
* 201879ad
    * changed the default maximum number of edges to be visualized in the DFG visualization to 100000 (was: 75)

### Added

* 66283964
    * sojourn-time-based coloring for dfgs
* 6639d3f3
    * organizational mining, e.g., ```pm4py.discover_handover_of_work_network(log)```
* 9c9ca14a
    * allow multiprocessing in alignment computation
* 279fd31f
    * add prefix tree vizualiation
* 748c768d
    * add 'old' pm4py visualization of the process tree as an alternative visualziation
* 408b37a9
    * add filter to check multiple ocurrences of certain attribute values in a case.

### Other

---

## PM4PY 2.2.4 (2021.04.01)

### Fixed

### Removed

### Deprecated

### Changed

* 56317d81
    * process tree based alignments no longer use trace-based process tree reduction (can still be used through utils)
* c1c1ffc8
    * minor optimizations to state-equation based alignment computation
* c95d45c9
    * large (internal) refactoring of pm4py object files and algorithms

### Added

* d14d3d27
    * added resource profiles to pm4py taken from Pika, Anastasiia, et al. "Mining resource profiles from event logs."
      ACM Transactions on Management Information Systems (TMIS) 8.1 (2017): 1-30.
* ab56d899
    * organizational mining according to https://arxiv.org/abs/2011.12445; contains several organizational group-based
      metrics
* 6a77a948
    * add serialization and deserialization to various pm4py objects; available through ```pm4py.serialize()```
      and ```pm4py.deserialize()```

### Other

---

## PM4PY 2.2.3 (2021.03.19)

### Fixed

* d1285706
    * fixed the consistency (w.r.t ProM) of align-etc conformance results

### Removed

### Deprecated

* c3cde455
    * deprecated (moved internally) the evaluation and simulation pacakges.
* a756f1fa
    * pm4py.objects.process_tree.pt_operator.py

### Changed

* 8474507b
    * make timestamp and performance-based trace filters inclusive on the boundaries provided
* b6154457
    * changed the equals functionality for event logs
* 9eff5646
    * classical inductive miner is rebuilt from scratch and thoroughly tested
* efc1c6e8
    * changed equals functionality of Petri nets and all their objects
* 02336ff4
    * font size is now a parameter of the object (Petri nets / Process Trees /...) visualization code

### Added

* 5de03f1e
    * added progress bar to all the alignment algorithms
* 24778a7c
    * added footprint comparison to simple the interface
    * added eventually follows discovery to the simple interface
    * added some additional statistics to the simple interface
* b2b1fdc5
    * add a faster alignment algorithm for process trees
* b7bc217f
    * more extensive support for the OR-operator in process trees
* be04ab2a
    * added performance visualization for heuristics nets
* 725f40f2
    * added boolean check on whether a trace/variant is fitting w.r.t. a given model (```pm4py.check_is_fitting()```)
* e172977c
    * added process tree parsing functionality (```pm4py.parse_process_tree()```)

### Other

* a756f1fa
    * the process tree operator class is now embedded within the process tree object definition (
      pm4py.objects.process_tree.process_tree.py)

---

## PM4PY 2.2.2 (2021.03.03)

### Fixed

* 1a5c080c
    * fix for timestamp conversion of dataframe formatting
* 19c615e1
    * fix bug in process tree exporter
    * change visualization of process trees (similar to PorM)

### Removed

### Deprecated

* 0e61f4b2
    * evaluation.soundness.wofland and evaluation.wf_net

### Changed

* 0e61f4b2
    * woflan and wf-net checks are moved to algo.analysis package
* 2e158ec4
    * minor improvements for A* performance
* d550f777
    * various renamings in the simplified interface of pm4py, several methods are deprecated.

### Added

* 65ef822c
    * generic support for the marking equation
    * generic support for the extended marking equation
* 92ba4aa7
    * variants can now be represented as a tuple of activities, rather than a single string

### Other

---

## PM4PY 2.2.1 (2021.02.15)

### Fixed

* ee11545a
    * fixed importing names of invisible transitions as stored in ```.pnml``` files
* 5efff284
    * handle warning messages thrown in the heuristics net visualization

### Removed

### Deprecated

### Changed

### Added

* 91b494ad
    * simple process tree reduction that removes parts that are guaranteed not to be needed for the alignment/replay of
      a trace
* f75ecff3
    * thread-safe implementation of ```dict``` for streaming based process mining
* 03d176f9
    * implementation of the Heuristics++ Miner
* 32443759
    * add support for using ```redis dict``` for streaming

### Other

---

## PM4PY 2.2.0 (2021.02.01)

### Fixed

* ee545f40
    * add additional check to timeout for the memory efficient implementation of A* approach for alignments
* a2a3f281
    * fix usage of integer values in pulp solver rather than binary variables.
* 6ba4322f
    * fixed conversion behavior lifecycle to interval logs

### Removed

### Deprecated

* 54e38ac8
    * ```pm4py.soundness_woflan()``` is now deprecated

### Changed

* c847e39c
    * bpmn graphs are now multi-di-graphs. also see: https://github.com/pm4py/pm4py-core/issues/203

### Added

* 54e38ac8
    * ```pm4py.check_soundness()``` replaces ```pm4py.soundness_woflan()```
* aa91fdf7
    * add typing information to ```pm4py.conformance.py``` (containing ```pm4py.conformance_alignments()``` etc.)
* 5d7890b2
    * added ```insert_ev_in_tr_index()``` utility to dataframe utils: possibility to insert the index of an event inside
      its trace (e.g. the start event gets 0, the event following gets 1). Allows us to quickly filter on prefixes
      directly at the dataframe level.
    * added ```automatic_feature_extraction_df()``` utility: possibility to extract the features of an event log
      directly starting from a dataframe. Also, an utility for the manual specification of the columns that should be
      considered in the event extraction is provided.
* f64c9a6b
    * add option to infer concurrency between to activities in a 'strict' manner in the log statistics.
      using ```srict=True```, implies that an overlap of '0' zero is not considered concurrent. also
      see: https://github.com/pm4py/pm4py-core/issues/201
* c0083f68
    * implementation based on Stertz, Florian, Jürgen Mangler, and Stefanie Rinderle-Ma. "Temporal Conformance Checking
      at Runtime based on Time-infused Process Models." arXiv preprint arXiv:2008.07262 (2020):
        * add temporal profile discovery
        * add offline conformance checking based on temporal profiles
        * add online conformance checking based on termporal profiles
* 4d3cf81c
    * support serialization of all pm4py visualizations
* 453805b4
    * compute alignments using edit distance (requires two sets of traces as an input, one represents the log, one
      represents (a subset of) the model behavior)

### Other

---

## PM4PY 2.1.4.1 (2021.01.22)

### Fixed

* 1231f518
    * strip text read from nodes in bpmn importing
* 0bc1b330
    * add type checking for bpmn conversion; i.e., if the input is already bpmn, it is returned.
* ea0c7e54
    * fix consistency in obtaining the case arrival statistics in
      ```pmpy.statistics.traces.log.case_arrival```; was median, changed to mean. also
      see: https://github.com/pm4py/pm4py-core/issues/200

### Removed

### Deprecated

### Changed

* 51be0910
    * set ```stream_postprocessing``` default value back to ```False``` for
      ``dataframe`` to ```stream``` conversion. Columns containing ```None``` values are no longer filtered by default (
      compliant with ```pm4py<=2.1.2```). also see: https://github.com/pm4py/pm4py-core/issues/199
* 8976ad45
    * drop the explicit dependency on ```numpy 1.19.3```
    * add explicit dependency ```pulp<=2.1```
* 1231f518
    * support ```sequenceflow``` operator node in bpmn file import
* 62618eeb
    * explicitly blacklist version 1.9.4 of ```numpy``` in the requirements.txt file.

### Added

### Other

---

## PM4PY 2.1.4 (2021.01.18)

### Fixed

* 35f2278a; 89c5f13b; 6a3579bc; 65fc182b; fa4448a6; c4e44311 c456c681; 6c6d96cc; e3770281; f091c43e; 6a20cf17; 69eb1ae7;
  ca780326; 36cb3963 e4f3b16f; c9f80d1f; 94c5a6e0; a713ef3d:
    * add fall-back to time-range filter if incorrect argument is passed
    * fix the copying of the 'meta attributes' of the filtered event log for the start activities filter
    * fix the copying of the 'meta attributes' of the filtered event log for the end activities filter
    * fix the copying of the 'meta attributes' of the filtered event log for the attributes filter
    * fix the copying of the 'meta attributes' of the filtered event log for the variants filter
    * fix the copying of the 'meta attributes' of the filtered event log for the directly follows filter
    * fix the copying of the 'meta attributes' for event logs in the ltl checker
    * fix the copying of the 'meta attributes' for event logs in the timestamp filter
* ffe29353:
    * create event log object before starting the parsing of XML file (in ITERPARSE_MEM_COMPRESSED)

### Removed

### Deprecated

### Changed

* 8f2d899a
    * allow to specify a cap on the number of times we visit the same marking in the extensive playout
    * allow to return the firing sequences of extensive playout instead of an event log
* b707377b
    * allow to return the firing sequences of basic/stochastic playout instead of an event log
* 9782f522
    * extended exception management in streaming algorithm interface: release locks if exception happen
* 0a741566
    * support importing of bpmn files that do not describe a name for gateways
* 583825d8
    * refactored variant-based filtering: added top-K and coverage percentage
* ba073f54
    * extended DFG filtering
* 8ebda3b1
    * exploit variants in the extensive footprints conformance checking
* dc754c78
    * change range(s) of timestamp filters to be inclusive (<=) rather than exclusive (<)

### Added

### Other

---

## PM4PY 2.1.3.2 (2021.01.08)

### Fixed

* b5cb7f0d; f1c0f037; 960d40e9
    * fix naming consistency in the filtering interface of pm4py.

### Removed

### Deprecated

### Changed

### Added

### Other

---

## PM4PY 2.1.3.1 (2021.01.07)

### Fixed

* f9f894ed
    * create an iterable that permits, theoretically, to iterate over the infinity of traces admitted by a DFG
    * the main ```apply()``` calls the iterable and stops with the usual criterias
    * the ```apply()``` can also return the variants of the log

### Removed

### Deprecated

### Changed

* 1c3666b7
    * minor refactoring of the filtering simplified pm4py interface

### Added

* 8b5dee65
    * add lambda-based filtering and sorting to simplified pm4py interface

### Other

---

## PM4PY 2.1.3 (2021.01.04)

### Fixed

* 388348f2
    * bugfix ```remove_flow``` BPMN function
* 3bd4fe0a
    * bug fix - DFG visualization needs deepcopy, otherwise it can remove element from the underlying DFG
* 92fde8cf
    * bug fix in Petri net playout in stop criterion
* 882468e1
    * compatibility with pulp version 1.6.x

### Removed

### Deprecated

### Changed

* 41ed5720
    * deepcopy of inputs:  since the dictionaries/sets are modified, a "deepcopy" is the best option to ensure data
      integrity.
    * ```keep_all_activities``` parameter in paths filter: decides if all the activities (also the ones connected by the
      low occurrences edges) should be kept, or only the ones appearing in the edges with more occurrences (default).
* 63ccc055
    * IM and IMf: removed dependency on ```pm4py.algo.filtering``` package
* 8a5788fa
    * more advanced to bpmn conversion in the simplified interface
* 66e0c074
    * refactoring conversion parameters log->stream and improved stream compression
* 73054b04
    * improved performance of the line-by-line xes importer
    * increased XES-standard conformity
* e6136ce5
    * improved performance of the xes exporters
    * increased XES-standard conformity
    * progress bar for exporting enabled
* 3b692b33
    * added parameter to enable/disable progress bar in importing in ITERPARSE
    * compression from file - XES compression moved from general entrypoint to single variant
* 68ff7d00
    * more efficient importing of .xes.gz files
* 4aad427e; 67a42d23
    * get predecessors and successors of a dfg node (in dfg utils)
* 0888ab26
    * added minimum trace length in process tree extensive playout

### Added

* 6a946fbd
    * allow to compute alignments directly on the dfg using dijkstra
* 50722bb8
    * DFG playout including Markovian probability of traces

### Other

---

## PM4PY 2.1.2 (2020.12.18)

### Fixed

* 2fb0b807
    * support nodes with the same label in BPMN layout algorithm

### Removed

### Deprecated

### Changed

* 96a7681c
    * significant memory footprint reduction for iterparse-based event log importing
* 8270a46e
    * significantly faster 'line-by-line' xes exporter
* aae4be33
    * advanced DFG filtering in (activities percentage, paths percentage) ensuring reachability from start and end
* d38f4c97
    * number of occurrences as a start or end activity is visualized in the DFG visualization

### Added

* 97cc315c
    * add (de)serialization functionality for pm4py objects

### Other

---

## PM4PY 2.1.1 (2020.12.07)

### Fixed

### Removed

### Deprecated

### Changed

* 43e7ce9e
    * full conversion of WF-nets to BPMN models

### Added

* 029d30f5
    * add visualizing and exporting BPMN models
* f76dd379
    * added conversion to simplified interface

### Other

---

## PM4PY 2.1.0.2 (2020.11.29)

### Fixed

### Removed

### Deprecated

### Changed

### Added

### Other

* f18c3e17
    * downgrading ```numpy``` to 1.19.3 for Windows 10 2004 compatibility problems
    * skip blocking ```scikit-learn``` installation for Python 3.9

---

## PM4PY 2.1.0.1 (2020.11.26)

### Fixed

* f6cdf1a9
    * hotfix problem in XES importer reading of parameters

### Removed

### Deprecated

### Changed

### Added

### Other

---

## PM4PY 2.1.0 (2020.11.24)

### Fixed

* a0a7fd09
    * bug fix in the inductive miner: sequence cuts were to maximal, leading to underfitting models (involving too many
      skips)
* 5b32725a
    * fix use of deepcopy in event log conversion
* 33103b5c
    * fix get-variants behavior for event log / df (yielded different results)

### Removed

### Deprecated

* 0138f93d
    * deprecated ```pm4py.write_csv()```; conversion and subsequent pandas export should be used.

### Changed

* 3b8fcd4a
    * apply invisible transition reduction on Petri nets obtained by Heursistic Miner

### Added

* 6afd8ab9
    * support for importing/exporting BPMN files;
    * supported elements: tasks, xor, and, or gateways
    * conversion of BPMN to WF-net
    * conversion of Process Tree to BPMN
* 848a1610
    * conversion of dataframes to event streams / event logs now detects the use of XES Extensions
* 8874f7b4
    * add statistics on concurrent activities
    * discover eventually follows relations with concurrent activities

### Other

---

## PM4PY 2.0.1 (2020.11.13)

### Fixed

* 4c115dbb
    * fix bug in hash function of traces
* 0dd8f28e
    * fix bug in the alpha+ algorithm (was adding artificial start/end to the underlying event log)

### Removed

### Deprecated

### Changed

* commit c51b1f02
    * parametrizing size of the thread pool in streaming package

### Added

* 8e07d847
    * add (unbounded) dfg discovery on an event stream
* 16e3f7f5
    * integration of the wf-net to process tree algorithm described in https://doi.org/10.3390/a13110279
* 1a26f678
    * allow creation of 'live' streaming objects directly from xes and csv files
* b08564ed
    * start minor support for interval-based process models
* 36cb7130
    * added support for generic dictionaries in streaming conformance checking

### Other

* 81579e19e
    * relaxing the importing of some dependencies (pandas, pulp, graphviz, intervaltree)
      to make a basic set of functionalities of pm4py work even without those dependencies
* ed45eafc
    * fixing circular dependencies issues and added partial compatibility with Python 3.4

---

## PM4PY 2.0.0 (2020.10.14)

### Fixed

* 1a8f9281
    * bug fix in ```pandas``` case size filter

### Removed

* 7a89d4dd
    * remove deprecated factories

### Deprecated

### Changed

* 62801513
    * improved performance of token-based replay with duplicate labels

### Added

* f408a181
    * add streaming token-based replay and footprint-based comparison
* fde08b03
    * output conformance checking diagnostics in a dataframe

### Other

* a9c5aa34
    * compatibility with Python 3.9 (limited to windows)

---

## PM4PY 1.5.2.2 (2020.09.29)

### Fixed

* 2d4a8b67e25164838030dca709816918ddbf9279
    * fixed dependencies on factories. fixed some release notes. fixed some deprecations.

### Removed

### Deprecated

### Changed

### Added

* 0d75241676a736919952e5c9ab96ab2be4c71046
    * added utility for trace attributes filtering

### Other

* d8433ac1bbb57082b19b3b97bc726b353096c76e
    * better specification of 'stable' requirements

---

## PM4PY 1.5.2.1 (2020.09.25)

### Fixed

a6fde4ccfdf0465d8919d3c72d4400bce8d4ab0e

* fixed some deprecation warnings for external libraries

### Removed

### Deprecated

### Changed

### Added

* a5befe62f84af0f3dbe734c713cc8c2c1fc22a04
    * added WOFLAN to the simplified interface

### Other

---

## PM4PY 1.5.2 (2020.09.24)

### Fixed

* 7bf3aea0b4638f6eceaa192ec37e17370e47f560
    * fixing a parameter issue on stochastic playout

### Removed

### Deprecated

### Changed

### Added

* 13cd96da7fe22427839f1b21dd38a5ac8ff8c231
    * provide alternative visualizations through Matplotlib of the main visualizations
* e7e3dfa11264a7e737ca7b65165eb7f719817f59
    * add utility to remove an arc

### Other

* c42bad174247eb13134e0cb4acb0703c301aa869
    * fixed compatibility with Python 3.5

---

## PM4PY 1.5.1 (2020.09.15)

### Fixed

### Removed

* 9e926a5d1a373d124a041c72f909eb34083f4649
    * removed the old soundness check

### Deprecated

### Changed

* 526342e3e96c7386dc7451ac0d9ec74c76b86b4f
    * performance improvement of the 'less memory' alignment variant
* 83c71eaaa9bb4ee55e2f773dd3fc9704c6324704
    * generalization of the heuristics miner visualization
* 7e7d9ba9e9b4f94d9801f5c8df3c5e4b3afd5971
    * improved speed of event log sampling
* 11d06ba2a44fd7d0a83e439b6615befad5e3c4ba
    * faster process tree playout (recursive, ignoring PT statespace)
* ce3a8609013bd7f5890b52cb44e155b57b2fc1c0
    * allow adding (arbitrary) data to transition system

### Added

### Other

---

## PM4PY 1.5.0 (2020.08.31)

### Fixed

* 30b9059fac3d59abac1c973637bd66388d7dd6db
    * bug fix in parameter parsing of log conversions

### Removed

### Deprecated

### Changed

* 3c9ed4b5e1860e2494d3b68668e3e1021ee59585
    * apply invisible transition reduction in process tree to Petri net transformation
* 26ac905fed4703724805f8fb1b5daa21475df147
    * minor optimizations in process tree alignment approximation algorithm
* c5b5ffdd51cd832be14d3078948e29f88f6c2673
    * add time-out parameter to decomposed alignment calculation
* 4a5fb9ff5ab395529062ce92747b9624a1799b0e
    * add bipartite graph matching for correlation mining to obtain exact matching results
* acc46269040a3b60bdcc6f5afe9ea55ddb5549e1
    * minor performance improvement of process tree playout
* 5dd0fe17d5a07a2096afc647306a5673d86508ba
    * apply trace-level directly on pandas data frames
* 4c35335da6a6d4419b68a49af3cbd358eca8881d
    * add 'COUNT' functionality for log/dfg statistics, e.g., in how many cases does act 'A' appear?

### Added

* 3bb5125f1849985ec9e2ba7962a287a25ede8e43
    * new implementation of the (classical) Inductive Miner, based on the PhD thesis of Sander Leemans. The
      implementation covers the following fall through functions:
        * empty trace
        * strict tau loop
        * tau loop
        * activity once per trace
        * activity concurrent
        * flower loop
* 1639d7a17660b4641a58cb435f7061d4168ce422
    * implemention of 'WOFLAN', based on the PhD thesis of Eric (H.M.W.) Verbeek.

### Other

---

## PM4PY 1.4.1.1 (2020.08.13)

### Fixed

* 76df914ad48b93a72127b0d79e5547669d3148db
    * fixed bug in less-memory alignments when im == fm

### Removed

### Deprecated

### Changed

### Added

### Other

---

## PM4PY 1.4.1 (2020.08.10)

### Fixed

### Removed

### Deprecated

### Changed

* fc724c4c9e00a388b94efea50be46412c1351bc5
    * refactoring correlation miner
    * increased scalability of the correlation miner
* e18021f06e4431628a84b441acf136d44c9baed6
    * revision/enrichment of simplified API

### Added

* 9cfd4183968118f488c95ab0bbd7e3e9b66ba355
    * alignments approximation on process trees (https://arxiv.org/pdf/2009.14094)
* f9a898da47367f86bf616a7bc8dc796be1b3e440
    * discovery of log skeleton from the list of variants

### Other

---

## PM4PY 1.4.0 (2020.08.03)

### Fixed

* c5fa9dee9bf7e4eed56785eadc423b59214d3df0
    * compatibility with latest IPython API
* 616623b358d1e1a9aa789f43e2c8cf7670ee4d79
    * clean-up in linear solver functionality
    * bug fix in usage of PulP result vector

### Removed

### Deprecated

### Changed

* 4616952ee5c184d35d26e986b298e1e586b38b3f
    * minor refactoring of the alignment code
* 3477e5345068018fa6aa91e04b6da4184e4d3c94
    * update of verions of package dependencies

### Added

* cba7a2e574aa15709d0a2dda35f8a27da9200f42
    * [beta release] simplified 'pythonic' method invocation (see ```examples/simplified_interface.py```)
* ade44e6d78551c454b477f36cbe3248a5d4e6c8b
    * added the 'correlation miner' to pm4py (https://is.tm.tue.nl/staff/rdijkman/papers/Pourmirza2017.pdf)
* 9564b54a7111916c7bc3d6f1e4c56f3829978efe
    * add visualization of conformance checking results on process tree
* 988258a2c655d17201c5b1a7120d19ab5954dbe3
    * added 'extensive' playout for process trees (for footprint comparison)

### Other

---

## PM4PY 1.3.5.2 (2020.07.24)

### Fixed

* a31467a560b940a2cb426751e032b4ea79bbb29f
    * add cast to Event class in event conversion
* 0febe4eda5772685498da2d79d144effdf61ce20
    * fix in alpha miner; conflict check yielded self-loops in some cases

### Removed

### Deprecated

### Changed

### Added

### Other

---

## PM4PY 1.3.5.1 (2020.07.22)

### Fixed

* 844459e366e77ebf88a8d01728064048d71a3e6f
    * remove ```pyemd``` from requirements as it requires a full C studio installation; can be installed and used *
      optionally*

### Removed

### Deprecated

### Changed

### Added

### Other

---

## PM4PY 1.3.5 (2020.07.20)

### Fixed

* 6cdf4483548027420b0a54c681a3ecfd515ab8f3
    * bug fix for de/recomposition approach to handle duplicated labels
* 58149e7f085bbedb47e31d58d10e37d686e46a72
    * small fix in importing of parquet files
* b08675fe8c03207c4701d2eb8b91c234e3ddbe1b
    * fix in IMdf; the noise threshold was overridden before
* 772ea5d5af9ab2fa3a424b91670d81487ab2667b
    * minor fix for timestamps that end with symbol 'Z' (Zero timestamp)
* 1e13cbdb011dff175850c4c665283bf60e0db84c
    * fix Scipy dependency for tree generator

### Removed

### Deprecated

### Changed

* 921328cd06d8870ecaa601d53cfde30a6015aec7
    * parameterize simplicity metric to use a given 'K' for reference
* 8403093c3e18c1493f4fd72bc83914dadb03e4c2
    * change the color scheme for net comparison

### Added

* 143f60a0b4fb265ba5e9d997efddf8f8d66458c3
    * add support for process tree importing (.ptml files)
* 4b9132f2835f574d9e7e5af113e5fc96bd821ccf
    * add new A* version that encodes the states of the state-space differently (up to 10% memory reduction)
* 93e6e84c4ea78afc562f4ba6cee42de8718eb4cb
    * add 'stochastic' playout, i.e., use token-based replay on a given log to guide the playout of a given Petri net
* 107797c5d1be1d742e6522a14231f4f9fce1cb38
    * add EMD-based process model evaluation ('Earth Mover's Distance' between log/model)
* 1e02596bc90b6fc22a8c89e80567bdddc2c8f1b7
    * add process tree based footprint computation

### Other

---

## PM4PY 1.3.4 (2020.07.06)

### Fixed

### Removed

### Deprecated

### Changed

* f05ba60e2faa28b2f2e2d7ef65e0ac415ae298e8
    * improved memory performance of Dijkstra-based alignments, restriction of model-move scheduling is applied (only
      one of many is chosen)
* eaed442d10a5b4c9eead3966cef473e2c3f0d61b
    * improved efficiency of reachability graph computation

### Added

* a42d0f087c94cb9e7914532f7ae0228af3a7f9ce
    * add 'extensive' playout, which allows to generate all traces in the language of a model up-to a given length.
* eaed442d10a5b4c9eead3966cef473e2c3f0d61b
    * added footprint-based conformance checking

### Other

* b99da02411259897f1df52f9a9a62153228dab8a
    * ```PuLP<=2.1``` is forced (for now, due to excessive console output of v2.2.)
    * new version of ```Pyvis``` requires additional dependencies (Apache, BSD, MIT licenses), which are now specified

---

## PM4PY 1.3.3 (2020.06.22)

### Fixed

* 1278713e2209d7b1e2287afbd9d80097db028617
    * minor fixes in (to-be-deprecated) Parquet importer and exporter

### Removed

### Deprecated

### Changed

* 59630ed8456d9e7842e05fee4c53ff1a3d1389a0
    * improved memory performance of Dijkstra-based alignments

### Added

### Other

---

## PM4PY 1.3.2 (2020.06.08)

### Fixed

### Removed

### Deprecated

### Changed

### Added

* 98e6d6d6219cceeeb2421392e9981ec808d2a468 (Merge Request #89)
    * Support importing and exporting of '.dfg' files (similar to ProM 6.10)
* 7ca768b7fcd1eea468bcdb1c1e8c9397676b511a (Merge Request #90)
    * add a detailed list of all third-party dependencies (README.THIRD_PARTY.md)
* e0685638c6c0c171583108e23f752ebef70d033e (Merge Request 94)
    * new version of Dijkstra based alignment computation

### Other

---

## PM4PY 1.3.1 (2020.05.25)

### Fixed

* d51430106dea70473777c6868a3676c027faf607
    * fix paths filter for Pandas dataframe when dataframe is not sorted

### Removed

* c7a76e0aaffb5dbcad769b2fbc52fd8c03703769
    * cleanup of the petri net impoprter/exporter, i.e., stochastic/layout information is now stored in the 'properties'
      object of places/transitions/nets

### Deprecated

### Changed

* 00d7c405628033e8f383a845e61a84205f7bbc83
    * color scheme of the log-log comparison (pm4py.algo.enhancement.comparison.petrinet)
* e84c7dc88907b408b4caf97524dd69a378e1859e
    * update the README.md file
* 332de04112cf780cbc711553e34ca4b835ee8425
    * add parameters object to transient analysis call to dfg learner
* f0976015c2b5b7384135855e75b36f69fb44a4db
    * add final marking to the basic playout of Petri nets
* e0d43c6dd5ee2492eabfd14c507b430088ec9cf0
    * allow prefixes in petri net attribute names (petri net importing)

### Added

* 095f35a3bf9f9c3bea0d518c72c76380f38b77b2
    * add support for (correctly) importing lists from .xes files

### Other

---

## PM4PY 1.3.0 (2020.05.11)

### Fixed

* 112dc3fc56f0d5e3f3ae0c737a5b0b001be31ba5
    * typo in Petri net weight (reporter: dominiquesommers)
* 4a74ef159d03d3cf3ca43bd7c99f5f97da16baf8
    * problems in the evaluation of replay fitness of recomposed alignments
* 1f40a17dcade522d308b56a9f53b40c5b8a95dfc
    * cleaning circular dependencies. relaxing some absolutely strict dependencies for some border-line configurations.
* 9780ef609db7bbb24323d3584abc2338f24252d3
    * copying of Event/Trace/EventStream/EventLog objects (reporter: M.Pegoraro)
* 51802f0828a6d207a5185c06a71bdb3a9faa1a46
    * problem with sampling log (reporter: jacksbrajin)
* b1f16bf087691181adcf5616aa85e3e454a7169c
    * fixed problem with the discovery of 2-loops in the Heuristics Miner (reporter: czwilling)
* c96dcb16064ed156a1f48075445113bb5afc6264
    * fixed ```get_variants_acyclic()``` function in petri utils (authorship: M.Pegoraro)

### Removed

### Deprecated

* b4cea4be6fe6ff90f58c405f9f0acb4dbac973f4
    * factories are deprecated

### Changed

* b4cea4be6fe6ff90f58c405f9f0acb4dbac973f4
    * factories have been renamed

### Added

* e8f250fec6781c088da8204923ad8817f1b5d689
    * decision point mining with alignments (for any scikit classification approach) is now integrated.
* 4ff811ab80b5df15e5ec1da082b4f76c72dcf684
    * trace attribute hierarchical clustering (MSc Thesis Yukun Cao; FIT/RWTH)
* 4fca12c1608818348bbd51e390140a8f7e79d7f6
    * alignments decomposition/recomposition
* f8d52aa69a3d720d45a93b35c79b4241bb8f7691
    * possibility to provide the final marking to the playout factory
* 9a5a64ea2941d69be07ee0e93b771c80f5820166
    * hash functions for event log objects
* 9f76d2e61dbc1cc74fccafac6f60d9ce69b7c791
    * added ```table_to_stream()``` auxiliary function in dataframe_utils

### Other

---

## PM4PY 1.2.13 (2020.05.11)

### Fixed

* 531b767d85bb4c95996ae0c9644a958f75aad120
    * utilities of Petri nets (acyclic net variants (M. Pegoraro); strongly connected components by NX graph)

### Removed

### Deprecated

### Changed

### Added

* c9cebbfab9c82bf8edbe8851a000fd1b1f31f8be
    * ```properties``` object to all members of the Petri net class (including transitions/places/arcs)

### Other

---

## PM4PY 1.2.12 (2020.03.18)

### Fixed

* ef3b4b62fd186df46236a8af9aa890358dbcd1bc
    * problem in the generation of logs from process trees
* 548c57a6d2340dcaba7ef11464ebe193f8fb9c5c
    * filter by variants percentage
* c49a9c441feb65a74d5c5da774fdda79295665cc
    * problems of the token-based replay with the count of tokens at global and local level
* f554aec318717ee1fb7f81c4e0acbd6da7e7bc34
    * continuous time Markov Chain steady-state analysis
* e05145de972944f211f2763656eb6e41aa64e0b5
    * revised process tree fold and tau reduce functions
* c3f66b8cb8667c2f204a1da899a216656386c2fa
    * ignore comments in .pnml files

### Removed

* 31e1cd29437d6b183357bbc5c103131484d390b3
    * problematic dependencies ortools and pyarrow in the project (when installed, can be used, but no more required by
      default)

### Deprecated

### Changed

### Added

* f554aec318717ee1fb7f81c4e0acbd6da7e7bc34
    * converting a performance DFG to a Q-matrix for transient analysis
* cc766164f2397fe2cb33f8278372469e25cfecd6
    * business hours module supports full-days shifts (e.g. from 0 to 24)
* cc766164f2397fe2cb33f8278372469e25cfecd6
    * backwards state space exploration (supports duplicate transitions) for token-based replay
* 1b3c32916fe0ccbc4d3f73a44cc68e2ca83a810e
    * Visual log comparison on a Petri net by plasma coloring

### Other

---

## PM4PY 1.2.11 (2020.02.21)

### Fixed

* 6f320562a836cd949dbbe6ec7751f8f9514b01ec
    * parameter object for calling alignment code directly
* 471f414820c7b3f919aa97ccdc684d40cf132b3c
    * dependency problem with ORTools and PyArrow
* 157fadffd3b953c105e67f4909547f097d77ea0a
    * reduce inernal (cyclic) dependencies within pm4py
* f38b6089b7eb6a4518a9c33e9775120874352657; af1328e2dad82f0a059e00942167a29cb918c85f;
  e8e1ab443f2dedb2cd348f35bc49eed412d66e1d
    * hash and equals function of process trees
* 229bd7ed78ea80aefbb6c7fcfa173edda682c1c7
    * refactoring of the Monte Carlo simulation.
        * extend the simulation to support arc weights that are provided by the replay (e.g. informed transition pickup)
        * extend the simulation to support more than one resource per place through semaphores
        * maximum execution time per simulation thread
        * general refactoring of the code
        * introduce logging information about the simulation
        * improving documentation
        * improving clarity of the code
* f5132302e06aa49f26ab3264bb3147d0660a11c0
    * performance of log generation from process trees
* 9e64f2635123aa5c3146fb2ad03863cbf93175df
    * fixed incongruency in variants statistics (was there for log, not for dataframes)
    * increased coverage of tests, and made some of them more lean
    * introduced some additional tests on the new functionalities
    * updated Dockerfile
    * updated setup with new packages
    * removed remainings of the SIMPLE algorithm in the tests folder
* 382162c648fb8e32b0145a6ff9427af8a7fb39fa
    * fixed parameters initialization to make it uniform for the rest of the project for all the versions of IMDF
    * added missing documentation in factory (was there only in the versions)
    * moved log conversions from factory to specific versions (since they are indeed version specific, if later we
      include the log version)
    * removed some useless calculations on the new DFG based versions (were there, but never used!)
    * introduced two new methods, apply_variants and apply_tree_variants, that are able to apply inductive miner from a
      list of variants
    * separated DEFAULT_VARIANT from DEFAULT_VARIANT_DFG (indeed, the first in future versions may become the log)
    * increased number of tests in the tests/ folder for inductive miner

### Removed

* 502c5d722d483c567f0e08c16da0bb4c87a94e36
    * remove the empty performance spectrum visualizer folder

### Deprecated

### Changed

* e8b030afd37559c93f79e1dd030fdc540aa62135
    * provide fast-parquet library as an alternative to read/write parquet files.

### Added

* 557472bc78900d90beb0757279ef29b89aa410b1
    * integrate LogSkeleton for process discovery and conformance checking
* 90ba7bf1495fdac7ccef3112efa95687c46a5dd1
    * importing and exporting of Petri net weights

### Other

---       

## PM4PY 1.2.10 (2020.01.31)

### Fixed

* f571ec65ca544a9322b89cf96299d03da65de5a0
    * import DFG to PN
    * process tree parsing
* dca5cc602ba8381e5d4e265341dfc5a5292a80c0
    * problem with alignments when transitions have empty preset
* 68643cb109503e54787f98eb8f40650e37aa151e
    * process tree hashing
* 9d27f132d40638933be00f9d178e9a1167d36166
    * conversion between the log types

### Removed

### Deprecated

### Changed

* 945fd64e481c0fbf020da7f71cb1a7974ae9629c
    * make visualization deterministic for process trees, Petri nets and DFGs
* 15be58abb314c679ddf3b65fa6832c680768c413
    * generic parsing of dates (removed strict dependency on ciso8601)

### Added

### Other

---

## PM4PY 1.2.9 (2020.01.24)

### Fixed

* be0a282be033765c9d1d7f1a7ba541a11c046834
    * matplotlib backend settings

### Removed

### Deprecated

### Changed

* ed42182f32eba37df71d9f466ad165036f8d1086
    * full support for numpy v1.18
* d1a418f8fa2513a469149383fe69df9a4e6fea06
    * full support pandas v1.0

### Added

### Other

---

## PM4PY 1.2.8 (2020.01.10)

### Fixed

* 6908a34c73c74c42aac3ddf31b964fcae680919e
    * inductive miner sequence cut detection
* 881f1fa4e76b9e35c2d80ab7d241183b2d6871c0
    * 'Best effort fix' for graphviz based visualizations

### Removed

### Deprecated

### Changed

### Added

### Other

---

## PM4PY 1.2.7 (2019.12.20)

### Fixed

* programming error in the alignments code
* ```should_close``` for XOR node in PT generation
* ```execute_enabled``` for parallel and OR node in PT generation
* process tree children setter function

### Removed

* ```copy.copy``` for parent nodes of childs in log generation from process tree
* windows platform reuquirement for ortools/pyarrow

### Deprecated

### Changed

* recursion depth in token-based replay invisibles exploration
* consider only fitting traces in the Align-ETConformance count
* consider all the optimal alignments (as described in the paper) and not only the first one
* moving of utilities and making the search function using Dijkstra (since we are looking for fit paths) instead of A*
* LTL checker: making existing filters more performant (A eventually B eventually C)

### Added

* LTL checker: introducing A eventually B eventually C eventually D
* LTL checker: introducing time boundaries for each arc of the eventually follows relation

### Other

___

## PM4PY 1.2.6 (2019.11.29)

### Fixed

* bug fix in the 'escaping edges' based precision

### Removed

### Deprecated

### Changed

### Added

* Pyarrow serialization integration (supporting in-memory and to .pkl file serialization)

### Other<|MERGE_RESOLUTION|>--- conflicted
+++ resolved
@@ -13,13 +13,10 @@
   * Minor fixes to the retrieval of the parameters in several parts of the code
 * 65e1f1b0bbd0747fe81eb049780874608a395d6e
   * Fixed bug in eventually follows filter (simplified interface)
-<<<<<<< HEAD
-=======
 * 60cd060edeeaa17c8b5bdaba7bb1035fc385d514
   * Fixed XES exporting when attribute value type is a Numpy type (numpy.int64, numpy.float64, numpy.datetime64
 * cd5e55e712697a28cbfe0182e96556531b520667
   * Bug fix feature selection and extraction on Pandas dataframes
->>>>>>> 0536d014
 
 ### Removed
 
