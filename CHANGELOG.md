# Changelog of pm4py

<<<<<<< HEAD

## pm4py 2.3.0 (YYYY.MM.DD)

### Added
* 00a7ab36bda245d16a35ae6fff2bfb51d8ff8aea
	Adding several methods to the simplified interface (process discovery/conformance checking using log skeleton, temporal profile, batch detection).
* feeb1891f82014b3e86a4c5301c237226acc8fad
    OCEL - Visualization of object graphs (object interaction, object descendants, ...)
* 15964a428e2e0fc50dcc96570fba39f2e0d40099
    OCEL - Added some filters in the simplified interface
* 40c741c8298584402cd9ea8e86bcca09f2bfd857
    OCEL - Method to get a temporal description of an object-centric log
* d63929cc36b1aba941f88efac05af3b25a384787
    OCEL - method for objects summary
* fdd87eb41e54ce8d179ae3030fd9e15ea74320e8
    OCEL - expansion of the set of objects during filtering on object identifiers

### Changed
* f6b7714eaf79e1c57e4283163a51631f0ea8d964
	PMPY-1602 default variant representation is now a tuple of activities instead of a comma-separated string
* 642dcdf2cc538d384c1869436879d7d0602e3fa0
	PMPY-1670 refactoring PNML importing: auto-detection of final marking shall be optional
* 85cea58442348684440890612db8b5511491e0d2
	PMPY-1671 refactoring XES exporting in the simplified interface
* f60fd1ded3210adb91345be49343cd0dceaecc6d
	PMPY-1703 refactoring usage of type() and isinstance() throughout the code
* faabe5ee17ae6fb10e77637e614db5d764d66e93
	PMPY-1655 introduced proper ResetNet, InhibitorNet, and ResetInhibitorNet classes
* 070d0467bda22d81b4166c2b3646333a23897f81
	PMPY-1705 different OCEL exporters methods are now available for different outputs, instead of having a single method accepting a path with an extension
* c614474e477a02836bd36f0b40db4b8ef37b78a6
    PMPY-1706 made extension optional to write methods
* f89a1dfa797da4581c4cbbd8cde482caf2402ca4
  c768e5a33e5e2f872fd2dc0d45a11d589a130629
    PMPY-1650 documentation is taken inside docstrings and formatted using Sphinx

### Deprecated

* 6184f7f9e4e323a222a28ed046686eb9f0d6b3e8
	PMPY-1574 deprecating the usage of the EventLog class
* fddc1c0936514d819be77c993913a96172680f0e
	PMPY-1623 deprecating some packages for removal in future release (hierarchical clustering, comparison, alignments with edit distance, decision mining, earth mover distance, log to interval tree)
 * 000f23ca65226d66f52d85f9b876ec68669f03e0
	PMPY-1660 deprecating the format_dataframe function.

### Fixed

* 22ec9ab7220088ef7535760dd93197092d6bf04a
  5c0b0d439c1a613ff78d4d24b7a05b7aa4150ce3
  9b90c2c18b708d39e3c75f8b2e25433c7e8b447f
  ba6b55b84d1f7191d578e0d5535c49ef1930ce65
  4d5765052fe4085fc8f8340e72a353369705b878
	PMPY-1573 making methods directly working on Pandas dataframes
* ba6b55b84d1f7191d578e0d5535c49ef1930ce65
  4d5765052fe4085fc8f8340e72a353369705b878
  aea15814ba8f67a51fce1ec0beebd9a4a3721a19
	PMPY-1619 adding common parameters to simplified interface methods

### Removed

* d2a95d306362f54e08070b98193abbf8498ba70e
	PMPY-1575 removed all deprecated code for this release; standardized object definitions

### Other



=======
## pm4py 2.2.23 (2022.06.24)

### Added
* 09c97115cfaafa033c595ddff089701a28bf1599
	* added starts-with and ends-with filter on Pandas dataframes.

### Changed

### Deprecated

### Fixed
* 3396465f6d6944c84bbdfcf2bbe380b80c442350
	* fixed inductive miner example's path

### Removed

### Other

>>>>>>> 43228435
## pm4py 2.2.22 (2022.06.10)

### Added
* c7e04d3e8d4a3fc1859e50793a0693040602dd3c
  * add starts-with and ends-with filter

### Changed
* 9bb6ad473bf46b2ca6a378193e2e3042bed98d31
  * added the possibility to provide additional parameters to Matplotlib's plots
* 0489353a21ce7a4044d775ed505f476556d2b4e4
  * increased performance of the PM4Py's insert_partitioning method
* ab196c5a2ee1430dfd7cef4943f7275aa5405873
  * increased performance of dotted chart / performance spectrum representation
    by disabling automatic layouting in neato.

### Deprecated

### Fixed
* f45883421423ca49139adf24490625ad2980fc92
  * Fixing OCEL processing when an event has empty object map
* e45a136198b7dbf546d97a65095d2b126133a754
  * Fixed problem with footprints discovery on loops (process tree / Petri nets)
* 3b2082f744966e9c453013df41c15828b971e94d
  * Alignments: Timeout results in an exception on fitness calculation

### Removed

### Other


## pm4py 2.2.21 (2022.05.12)

### Added
* 65ff8ae3d9bca71f0cf7be507c9e0eba68b85c42
  * add chunk-based xes importer (CHUNK_REGEX)

### Changed
* d982c534aac373c347a083739b68fd3ac2b29e42
  * changed dimension of endpoints in BPMN models layouting
* 7473a72877e29261780adf746d134b406a912dd7
  * interventions to increase PM4Py's compatibility across different platforms

### Deprecated

### Fixed
* 882aa20b20ec593e0a7d01e027a6f1afa8d44f84
  * fixed XES line-by-line importer for booleans attributes
* f6542cd12413f073eb51173804f68502e3026f46
  * fixes XES line-by-line deserialization
* 363580b757c027ff583d33dcff83e00b3be97659
  * fixed issues with Pandas dataframe's index usage in the library
* 58a763b4099b40c67f23a6eb45c621d1b9a9d324
  * fixed OCEL default constructor to set default columns in the dataframes
* 8470f22047667d1d30415a08965af1015d66adbb
  * fix division by zero error in alignment-based fitness (side case for empty trace/model combination) 

### Removed

### Other

---

## pm4py 2.2.20.1 (2022.04.10)

### Added

### Changed
* 344fb7258df17ce0d4ffe7425b678943f6f2ff11
  * Minor refactoring to management of inhibitor / reset arcs (importing)

### Deprecated

### Fixed
* ad2cba1d8f9487dbb03ec418643b329b30e80ee0
  * Minor fixes to the retrieval of the parameters in several parts of the code
* 65e1f1b0bbd0747fe81eb049780874608a395d6e
  * Fixed bug in eventually follows filter (simplified interface)
* 60cd060edeeaa17c8b5bdaba7bb1035fc385d514
  * Fixed XES exporting when attribute value type is a Numpy type (numpy.int64, numpy.float64, numpy.datetime64)
* cd5e55e712697a28cbfe0182e96556531b520667
  * Bug fix feature selection and extraction on Pandas dataframes

### Removed

### Other

---

## pm4py 2.2.20 (2022.04.01)

### Added

### Changed
* 762fa3ec987705f12a42decb13862323f600e3c9
  * apply explicit conversions to event log throughout pm4py code base 

### Deprecated

### Fixed
* 1bcadff3acacfda2463cf9325f873004e15ed915
  * Bug fix / efficiency change on the format_dataframe utility function.
* d8797f574d605ad1591c66a96c1f54346c856878
  * Fixed missing import in DFG performance visualization.
* f4f5a0eee8218be5c575fe8b42ab59e335979d53
  * Fixed hardcoded parameter in feature extraction interface
* e61fb3f7a763a89cfb221b3c37c1b140620f5df9
  * Fixed performance DFG visualization when all values are provided
* fb9c152afdf6b91c3b26efa09d8233e99c55b907
  * Fixed progress bar behavior in TBR-based ET-Conformance

### Removed
* 639aeb64bf5febf5f5719622d6d90c4a3c5cd8be
  * Removed ORTOOLS as available linear solver.

### Other

---

## pm4py 2.2.19.2 (2022.03.04)

### Added

### Changed
* f5575aa8
  * Cleaning unused parameters in PTAndLogGenerator
* 65137038
  * Changed WOFLAN linear problem solving to default interface

### Deprecated

### Fixed
* 150184d3
  * Small bug fixes BPMN importer
* 7221385a
  * Issue in DFG visualization when the provided start/end activities are not in the graph

### Removed

### Other

---

## pm4py 2.2.19.1 (2022.02.11)

### Added
* a193603e
  * Event-Object Feature Extraction on OCEL
* 8da05972
  * Prefixes and Suffixes filters for Event Logs + Exposition in Simplified Interface

### Changed

### Deprecated

### Fixed
* cbf848ef
  * Bug fix BPMN importer
* ff0dfc4b
  * Closed security issue within dependencies

### Removed

### Other

---

## pm4py 2.2.19 (2022.01.25)

### Added
* eea18398
  * possibility to return the Pydotplus graph inner object in the Heuristics Net visualization.
* 52ddbf75
  * support for different attribute keys for the source / target events in the DFG discovery and paths filtering on Pandas dataframes.
* 29bd86a6
  * possibility to specify different shifts for the different working days of the week, inside the business hour module.
* f1e124a4
  * possibility to move an attribute at the event level in an OCEL to the object type level.
* 0da4c3f6
  * custom semantics for Petri net to reachability graph conversion.
* c7c7ed5f185b492f7b6206b04f037a119b80541b
  * add "week of the year" option in get_events_distribution method
* 5b5c04874e449bda60463ade6e2cf1a8218e6908
  * add prefix/suffix filter for pandas data frames
* 877701fa0e348a5bd58eb84ed984b60292db9f55
  * add additional features (useful for instance-spanning constraints) in trace-based feature extraction
* 7359807b60aa3b1ece798d1ef0cdd6a19fac9f6b
  * add rebase functionality to pm4py (changing the default activity/case identifier)
* 84742ce331dec418841d99fafb24a82c48c21e7f
  * add support for interleaved operator
* d7e232a987e4a0c15e28b9cf2ae6c15ce324031f
  * added various additional interaction feature extraction methods for OCEL
* 9caf5597d59ff9eb70879ba42dbfccd9785009af
  * add new thirdparty dependency structure in third_party folder

### Changed
* 74ce9b95
  * setting all the arcs of the Petri net visible when there is at least an arc with weight != 1, for coherence reasons. 
* 21832737
  * inferring the activity frequency from the DFG in a more generic way with regards to the type of the inputs.
* 87fe5afd
  * changed tau printing in process tree to string representation, from *tau* to tau, for coherency with the parse_process_tree operator.
* effce8d8
  * changed BPMN namespace in BPMN exporting to ensure compatibility with BPMN modelers.
* 2200a0f5d6d23a1f797199cb834b37e07d8d396e
  * add pn to nx converter that returns two dicts for node mappings (pn->nx and nx->pn)
* f9ad1a400846dbdb01f48714df0a3119069a05ea
  * ```pm4py.format_dataframe(df)``` no longer replaces columns, rather, it copies the data into fresh columns

### Deprecated

### Fixed
* 0ad488b1
  * Fixed problem in PTAndLogGenerator: silent transitions were added in some context also when the parameter "silent" was provided to 0.

### Removed
* d07a90873be85d95b15e562aabc6ab1f93b6b109
  * removed ```pm4py.general_checks_classical_event_log()```
* 034abb0d7a442572f8bd52109ac6ed5cba109d0c
  * remove dependency on ciso8601

### Other

---

## pm4py 2.2.18 (2022.01.06)

### Added
* c15c8897
    * add utility function to convert SNA results to NetworkX
* 8b300dbb
    * add several new statistics for OCEL logs
* 8da0f41a
    * add frequency-based visualization (using alignments) for process trees
* 54261cbb
    * add progress bar to token-based replay
* 225dcad7
    * add OCEL schema validators
* da6a4787
    * add reduction rules for R/I nets
* fefcd453
    * additional support for BPMN functionalities: exceptions and markings
* 417274fd
    * add support for feature extraction from OCEL logs
* 5f5ff573
    * add filter that checks relative occurrence of a specified attribute 

### Changed
* b82dd92e
    * revised implementation of the business hours module, now supports input of work calendars (workalendar package)
* 434e66af
    *  allow arbitrary arc weights visualized (reported at https://github.com/pm4py/pm4py-core/issues/303)

### Deprecated

### Fixed
* 76563e4b
    * fix bug in process tree alignment that generates NoneTypeError when multiple leaves have the same label
* 3b6800d0
    * minor bugfix in process tree playout (reported at: https://github.com/pm4py/pm4py-core/issues/305)


### Removed

### Other



## pm4py 2.2.17.1 (2021.12.18)

### Fixed
* 2eb36ce5
    * Bug fix in OCEL importing (timestamp parsing)
* 512c071e
    * Resolved security issue in data Petri nets' PNML parsing

---

## pm4py 2.2.17 (2021.12.14)

### Added
* 9b795123
    * add converter from data frame to activity/case table
* f28fc490
    * add possibility to add the case identifier in the feature table (see: https://github.com/pm4py/pm4py-core/issues/292)
* 12b6ec24
    * add interleaving DFG visualizer for visualizing inter-process dependencies
* af9c3262
    * add first/last occurrence index per activity in the feature table
* 9231a5d7
    * add support for conversion of interleaving data structure
* 06f54287
    * add support to merge two separate logs using an n:m case-relation table
* 146f49c2
    * add the possibility to stream OCEL events and define object-specific listeners
* 573c26c2
    * add feature extraction functionality that records the position of activities
* ff62d665
    * add case and event sampling to the simplified interface
* d8f71bc3
    * add activity-position summary in the simplified interface
* d4011ff1
    * add link analysis code for OCEL    

### Changed
* 79920a18
    * improved string representation of Petri net objects
* 9358fdf4
    * minor refactoring for interval detection in event log
### Deprecated

### Fixed
* 5dccbe61
    * fix faulty conversion of process trees to binary equivalent.
* 976cc601
    * fix for: https://github.com/pm4py/pm4py-core/issues/293
* 1e4f602b
    * fix for: https://github.com/pm4py/pm4py-core/issues/295
* be629d97
    * fix for visualizing multiple tokens in the initial marking in the same place
* a06cc1c8
    * fix for the correct use of the triangular distribution on generating process trees
* 51181d6c
    * fix support for generating multiple process trees in one go
* 9a0e2be1
    * general revision of the process tree generator code    


### Removed

### Other

---


## pm4py 2.2.16 (2021.11.16)

### Added

* 32af0c81
    * time-stamp based interleaving mining for OCEL logs
* 10dffb58
    * support probability visualization in transition system visualizer
* 51c069fb
    * add discovery of object-centric directly follows multigraphs
* fa3031aa
    * add several filters for OCEL.
* d4747f71
    * implementation of OCEL-based process discovery according to Reference paper: van der Aalst, Wil MP, and Alessandro
      Berti. "Discovering object-centric Petri nets." Fundamenta informaticae 175.1-4 (2020): 1-40.
* 9fbd1c45
    * add the support for generic network creation based on a given IN/OUT column in which events are connected if the
      columns match.
* 2b867f0d
    * add projection utility to fetch lists of event attributes

### Changed

* 43a076c8
    * add artificial timestamps to artificial start and end events
* d65f8077
    * case attributes are replicated in events of an event stream (for xes input)
* 9075cbfc
    * add trace attributes to the interval tree

### Deprecated

### Fixed

### Removed

### Other

---

## pm4py 2.2.15 (2021.10.15)

### Fixed

* 6e26b003
    * fixed pandas performance DFG discovery
* 92153184
    * fixed parameters usage in simulation packages
* ca6750d4
    * fixed hardcoded parameters in dataframe_utils

### Removed

* 53af01f6
    * removed strong dependencies on intervaltree and stringdist

### Deprecated

### Changed

* dcebaf8e
    * moving networkx dependency
* f19762ac
    * update IMD cut detection to use IM_CLEAN cuts (correct implementation of IM CUTS)
* d5d0b49c
    * change the visualization of initial and final markings
* fcc4eeb0
    * variant separator (between activities of the same variant) is now a pm4py constant, for increased compatibility
      with other tools, e.g., celonis.

### Added

* 32c396b8
    * add sanity checks on event logs objects in simplified interface
* 5b85d5dc
    * add utility to parse a collection of traces in string form to an event log
* a87a39c9
    * add support for importing XES 2.0
* b43d425b
    * add artificial start and end events to event logs
* d22dd490
    * add initial support for OCEL 1.0
* 829f091c & 56fca738
    * support for business hours in the pandas dfg calculation
    * support for business hours in the temporal profiles for pandas dataframes
    * support for business hours in pandas df case duration
    * support for business hours in filtering for case performance (pandas)
    * support for calculating of sojourn time with different aggregation metrics
* 841e3e55
    * add etc conformance for dfg models
* 04caa3d3
    * add dfg filtering that keeps the dfg connected

### Other

---

## pm4py 2.2.14 (2021.10.01)

### Fixed

* 706d42c0
    * bug fix paths filter for Pandas
* c5ecaa4f
    * bug fix numeric attribute filter XES (custom case attribute glue)

### Removed

### Deprecated

### Changed

### Added

* 8ba67034
    * added random variables that are able to check gamma and log normal distributions
* 1d22d99d
    * added dfg -> petri net translation that has unique labels (routing is performed by invisible transitions)
* 004ec93f
    * add support for log-level fitness in the alignment output
* 56efe270
    * add fitness value for the dfg-based alignments
* d9da1ab8
    * add raw performance values for the elements of the performance-based dfg
* 0eeda19d
    * when visualizing a dfg without log attached to it, i.e., incoming edges are used to count
* 03ee6b8e
    * allow counting of occurrences of activities/open cases/resource activities in a given time range
* ae5a3973
    * add various new filtering functionalities

### Other

* ac00be2f
    * added the specification of Python 3.9.x among the supported versions.
    * not suggesting anymore Python 3.6.x

---

## pm4py 2.2.13.1 (2021.09.21)

### Fixed

* 816fb4ad
    * fixed a bug in the Pandas case size filter (the constraints were not applied correctly).
* 40f142c4
    * fixed a bug in the format_dataframe function (columns were duplicated if already existing with the same name).
* 00d1a7de
    * reverted stream converter to old variant (in a slightly slower but safer way).

### Removed

### Deprecated

### Changed

* 991a09d4
    * introduce a time limit in the DFG playout.
* ae5d2a07
    * return the state of the process tree along with the alignment for the process tree alignments.
* 8b77384f
    * refactoring of the calculation of the fitness for Petri net alignments (scattered code).

### Added

### Other

* d58d34fd
    * upgraded Dockerfile to Python 3.9
* 50114175
    * resolved issue with the upcoming Python 3.10 release
* 89314905
    * security issue in requirements

---

## pm4py 2.2.13 (2021.09.03)

### Fixed

### Removed

### Deprecated

### Changed

* 5723df7b
    * xes exporter now reports on xes features and xmlns
* 3b632548
    * graphviz based visualizations now expose background color as a parameter

### Added

* 0592157b
    * new dfg playout including performance specification
* 85739ba0
    * allow pandas df to be used as an iterable for streaming simulation
* 2fa9993f
    * path filter that filters the cases of an event log where there is at least one occurrence of the provided path
      occurring in a given time range.
* a7ee73a8
    * added filter based on rework detection
* c03b6188
    * add petri net, reset/inhibitor net and data petri net semantics

### Other

---

## pm4py 2.2.12 (2021.08.19)

### Fixed

* a374bad3
    * https://github.com/pm4py/pm4py-core/issues/251
* e88a6546
    * https://github.com/pm4py/pm4py-core/issues/249
* 84511628
    * fix minor bug in the calculation of the handover and subcontracting metrics.

### Removed

### Deprecated

### Changed

* 01fd0402
    * The ```pm4py.view_petri_net()``` method now uses ```None``` as a default initial and final marking.
* 72ed7d0d
    * Improved performance of variant discovery of dataframes.

### Added

* 9a04357e
    * Add rework measurement at the case level in the ```pm4py.statistics.rework``` package.
* b725ca0b
    * add 'between' filter for ```pandas dataframes``` in the ```pm4py.algo.filtering.pandas``` package. The filter
      returns subsequences between the two given activities. It creates subtraces for every possible match.
* 211e3c56
    * added local linear embeddings to ```log_to_features.util```.
* 4b594228
    * add support for adding decision points to data petri nets.
* 9261270e
    * add support for performance dfg discovery in ```pm4py.discover_performance_dfg()```.

### Other

---

## pm4py 2.2.11 (2021.08.06)

### Fixed

* 207d69bd
    * bug fix in application of the filtering threshold in the IMf algorithm

### Removed

### Deprecated

### Changed

* d98cbb1c
    * changed deepcopy and copy functionality of logs for performance improvement
* f3b78a49
    * minor performance optimization in log conversion (log to dataframe)
* 71c0919f
    * improved performance for pands -> stream conversion

### Added

* f2101a72
    * added various additional features in log-based feature extraction
* 41873655
    * possiblity to directly get all performance metrics of the DFG elements
* 886b44ea
    * detection method for trace-level attributes stored at event level
* d5f9f866
    * add transition names to events, based on a given alignment
* 4802e7d8
    * add support for importing reset/inhibitor arcs and transition guards
* cc6488f7
    * add general support for reset/inhibitor nets
* e805cf5f
    * add support for data petri nets
* 1d3a2e7b
    * added case termination statistics for pandas data frames

### Other

---

## pm4py 2.2.10.2 (2021.07.26)

### Fixed

* 50ad39fa
    * Fixed blocking issue with properties of Pandas dataframes when format_dataframe is used (case ID column)
* 3708b98f
    * Fixed variants filter, when the output of get_variants_as_tuples is used

### Removed

### Deprecated

* Deprecated support to Pandas < 0.25 (due to future dropping)
* Deprecated auto-filters (due to future dropping)

### Changed

* Different interventions to fix the internal coherency of the project (usage of deprecated functions + missing imports)

### Added

### Other

---

## PM4PY 2.2.10 (2021.07.09)

### Fixed

### Removed

### Deprecated

### Changed

* 4964d6ea
    * minor refactoring (rename) in attribute statistics querying; ```get_attributes()```
      --> ```get_event_attributes()```
* 1148f6c0
    * use revised implementation of IM and IMf everywhere, deprecate old implementations

### Added

* 6750bf3a
    * add support for start time and end-time in timstamp conversion
* e24f5b70
    * computation of event-level overlap
* 8cec5f9e
    * add several case/event level statistic functions at the simplified interface level

### Other

---

## PM4PY 2.2.9 (2021.06.25)

### Fixed

* daf74e83
    * update imports in feature extraction
* 74be3e3c
    * minor bug fix in alpha plus (place that was created was not always added to the resulting Petri net)

### Removed

### Deprecated

### Changed

* d97b1790
    * drop deepcopy in event log sorting (enhances performance)
* 1d4e625b
    * revised IMf implementation (more close to ProM / PhD thesis Sander Leemans)
* 20aabd95
    * calculation of minimum self distance now adheres to the standard invocation structure

### Added

* 598c6ecb
    * simplified interface now stores properties (using attr attribute) to dataframes
* 1f7a3fa8
    * add computation of rework statistic (cases containing the same activity more than once)
* 32c7d330
    * add computation of cycle time (active time of process divided by the number of instances of the process)
* 8187f0e9
    * add distribution plots over different time-frames (matplotlib)
* 269d826c
    * add batch detection based on Martin, N., Swennen, M., Depaire, B., Jans, M., Caris, A., & Vanhoof, K. (2015,
      December). Batch Processing: Definition and Event Log Identification. In SIMPDA (pp. 137-140).
* d5326d46
    * compute case overlap of a case with all other cases

### Other

* 92a70586
    * performance optimization for calculation of performance spectrum
* b0fc57c4
    * performance optimization for Pandas datetime conversion non-ISO8601 (regular formats)

---

## PM4PY 2.2.8 (2021.06.11)

### Fixed

* c11bab8f
    * bug fix in eventually-follows filter
* d3fd1bc1
    * bug fix in activity frequency constraints of the log skeleton conformance checking

### Removed

### Deprecated

### Changed

* d96d9d69
    * improved performance of the df-based performance spectrum code
* 499d8a1c
    * improved performance of log conversions when (for internal use) deep copy is not required

### Added

* 4d679934
    * allow the possibility to filter on a trace attribute that has a type date (e.g., does the planned start date of
      the case fall in a given time window?)
* b7ef36e8
    * add properties object to trace attributes (used for internal storage of statistics, will not be exported to disk)
* d7029365
    * added some basic ML utilities for event logs, e.g., getting all prefixes of traces, get a train/test split
* 1ec5802e
    * new subtrace selection mechanism that gets all events inbetween two given activity labels (uses first match on
      both 1st and 2nd label)
* 9b65bbd9
    * allow specification of business hours in sojourn time computation of the DFG
* 4d529d6e
    * generic support for feature extraction

### Other

---

## PM4PY 2.2.7 (2021.04.30)

### Fixed

* 908e06d7
    * fix error in loop detection of inductive miner
* b7b63e0b
    * add internal log conversion in the flexible heuristics miner
* e9d61bdb
    * fix minor bug in bpmn model importing
* 52cc0c7a
    * fix minor bug in xes exporting (type of concept:name was not checked)

### Removed

### Deprecated

* 9c1a9610
    * various old utility functions are now deprecated

### Changed

* 424c9ad9
    * avoid warnings when visualizing long place names in debug visualization mode

### Added

* c2a9633e, 52e340b1
    * add simple visualization of performance spectrum.
* b6ae4b25
    * add simple dotted chart visualization to the simplified interface.
* 6e3a0bac
    * add properties attribute to event logs and event streams for storage of custom meta-data that is not exported to
      xes.
* fb142359
    * add version of dfg discovery that adds case-level attributes to nodes and edges
* d902609d
    * add basic visualization of events per time and cas distribution graphs

### Other

---

## PM4PY 2.2.6 (2021.04.23)

### Fixed

### Removed

### Deprecated

### Changed

* 766fafa7
    * minor refactoring and more generic invocation style for eventually follows-based filtering

### Added

* 353c7d6f
    * Heuristics miner is now able to filter on edges connecting to/from start/end activity
* d6412339
    * Parallel alignment computation can be directly invoked
      using ```pm4py.conformance_diagnostics_alignments(..., multi_processing=True)```
* de84e5f4
    * add ```pm4py.discover_bpmn_inductive(log)```

### Other

---

## PM4PY 2.2.5 (2021.04.16)

### Fixed

* 9854f62d
    * minor bug fix in etree xes exporter avoiding faulty None values
* bfe8fb32
    * support non-standard attribute symbols in line-by-line event log exporter

### Removed

### Deprecated

### Changed

* 3631fe58
    * default xes importer is set back to iterparse
* a7ff695a
    * large-scale restructuring of the underlying pm4py architecture
* 201879ad
    * changed the default maximum number of edges to be visualized in the DFG visualization to 100000 (was: 75)

### Added

* 66283964
    * sojourn-time-based coloring for dfgs
* 6639d3f3
    * organizational mining, e.g., ```pm4py.discover_handover_of_work_network(log)```
* 9c9ca14a
    * allow multiprocessing in alignment computation
* 279fd31f
    * add prefix tree vizualiation
* 748c768d
    * add 'old' pm4py visualization of the process tree as an alternative visualziation
* 408b37a9
    * add filter to check multiple ocurrences of certain attribute values in a case.

### Other

---

## PM4PY 2.2.4 (2021.04.01)

### Fixed

### Removed

### Deprecated

### Changed

* 56317d81
    * process tree based alignments no longer use trace-based process tree reduction (can still be used through utils)
* c1c1ffc8
    * minor optimizations to state-equation based alignment computation
* c95d45c9
    * large (internal) refactoring of pm4py object files and algorithms

### Added

* d14d3d27
    * added resource profiles to pm4py taken from Pika, Anastasiia, et al. "Mining resource profiles from event logs."
      ACM Transactions on Management Information Systems (TMIS) 8.1 (2017): 1-30.
* ab56d899
    * organizational mining according to https://arxiv.org/abs/2011.12445; contains several organizational group-based
      metrics
* 6a77a948
    * add serialization and deserialization to various pm4py objects; available through ```pm4py.serialize()```
      and ```pm4py.deserialize()```

### Other

---

## PM4PY 2.2.3 (2021.03.19)

### Fixed

* d1285706
    * fixed the consistency (w.r.t ProM) of align-etc conformance results

### Removed

### Deprecated

* c3cde455
    * deprecated (moved internally) the evaluation and simulation pacakges.
* a756f1fa
    * pm4py.objects.process_tree.pt_operator.py

### Changed

* 8474507b
    * make timestamp and performance-based trace filters inclusive on the boundaries provided
* b6154457
    * changed the equals functionality for event logs
* 9eff5646
    * classical inductive miner is rebuilt from scratch and thoroughly tested
* efc1c6e8
    * changed equals functionality of Petri nets and all their objects
* 02336ff4
    * font size is now a parameter of the object (Petri nets / Process Trees /...) visualization code

### Added

* 5de03f1e
    * added progress bar to all the alignment algorithms
* 24778a7c
    * added footprint comparison to simple the interface
    * added eventually follows discovery to the simple interface
    * added some additional statistics to the simple interface
* b2b1fdc5
    * add a faster alignment algorithm for process trees
* b7bc217f
    * more extensive support for the OR-operator in process trees
* be04ab2a
    * added performance visualization for heuristics nets
* 725f40f2
    * added boolean check on whether a trace/variant is fitting w.r.t. a given model (```pm4py.check_is_fitting()```)
* e172977c
    * added process tree parsing functionality (```pm4py.parse_process_tree()```)

### Other

* a756f1fa
    * the process tree operator class is now embedded within the process tree object definition (
      pm4py.objects.process_tree.process_tree.py)

---

## PM4PY 2.2.2 (2021.03.03)

### Fixed

* 1a5c080c
    * fix for timestamp conversion of dataframe formatting
* 19c615e1
    * fix bug in process tree exporter
    * change visualization of process trees (similar to PorM)

### Removed

### Deprecated

* 0e61f4b2
    * evaluation.soundness.wofland and evaluation.wf_net

### Changed

* 0e61f4b2
    * woflan and wf-net checks are moved to algo.analysis package
* 2e158ec4
    * minor improvements for A* performance
* d550f777
    * various renamings in the simplified interface of pm4py, several methods are deprecated.

### Added

* 65ef822c
    * generic support for the marking equation
    * generic support for the extended marking equation
* 92ba4aa7
    * variants can now be represented as a tuple of activities, rather than a single string

### Other

---

## PM4PY 2.2.1 (2021.02.15)

### Fixed

* ee11545a
    * fixed importing names of invisible transitions as stored in ```.pnml``` files
* 5efff284
    * handle warning messages thrown in the heuristics net visualization

### Removed

### Deprecated

### Changed

### Added

* 91b494ad
    * simple process tree reduction that removes parts that are guaranteed not to be needed for the alignment/replay of
      a trace
* f75ecff3
    * thread-safe implementation of ```dict``` for streaming based process mining
* 03d176f9
    * implementation of the Heuristics++ Miner
* 32443759
    * add support for using ```redis dict``` for streaming

### Other

---

## PM4PY 2.2.0 (2021.02.01)

### Fixed

* ee545f40
    * add additional check to timeout for the memory efficient implementation of A* approach for alignments
* a2a3f281
    * fix usage of integer values in pulp solver rather than binary variables.
* 6ba4322f
    * fixed conversion behavior lifecycle to interval logs

### Removed

### Deprecated

* 54e38ac8
    * ```pm4py.soundness_woflan()``` is now deprecated

### Changed

* c847e39c
    * bpmn graphs are now multi-di-graphs. also see: https://github.com/pm4py/pm4py-core/issues/203

### Added

* 54e38ac8
    * ```pm4py.check_soundness()``` replaces ```pm4py.soundness_woflan()```
* aa91fdf7
    * add typing information to ```pm4py.conformance.py``` (containing ```pm4py.conformance_alignments()``` etc.)
* 5d7890b2
    * added ```insert_ev_in_tr_index()``` utility to dataframe utils: possibility to insert the index of an event inside
      its trace (e.g. the start event gets 0, the event following gets 1). Allows us to quickly filter on prefixes
      directly at the dataframe level.
    * added ```automatic_feature_extraction_df()``` utility: possibility to extract the features of an event log
      directly starting from a dataframe. Also, an utility for the manual specification of the columns that should be
      considered in the event extraction is provided.
* f64c9a6b
    * add option to infer concurrency between to activities in a 'strict' manner in the log statistics.
      using ```srict=True```, implies that an overlap of '0' zero is not considered concurrent. also
      see: https://github.com/pm4py/pm4py-core/issues/201
* c0083f68
    * implementation based on Stertz, Florian, Jürgen Mangler, and Stefanie Rinderle-Ma. "Temporal Conformance Checking
      at Runtime based on Time-infused Process Models." arXiv preprint arXiv:2008.07262 (2020):
        * add temporal profile discovery
        * add offline conformance checking based on temporal profiles
        * add online conformance checking based on termporal profiles
* 4d3cf81c
    * support serialization of all pm4py visualizations
* 453805b4
    * compute alignments using edit distance (requires two sets of traces as an input, one represents the log, one
      represents (a subset of) the model behavior)

### Other

---

## PM4PY 2.1.4.1 (2021.01.22)

### Fixed

* 1231f518
    * strip text read from nodes in bpmn importing
* 0bc1b330
    * add type checking for bpmn conversion; i.e., if the input is already bpmn, it is returned.
* ea0c7e54
    * fix consistency in obtaining the case arrival statistics in
      ```pmpy.statistics.traces.log.case_arrival```; was median, changed to mean. also
      see: https://github.com/pm4py/pm4py-core/issues/200

### Removed

### Deprecated

### Changed

* 51be0910
    * set ```stream_postprocessing``` default value back to ```False``` for
      ``dataframe`` to ```stream``` conversion. Columns containing ```None``` values are no longer filtered by default (
      compliant with ```pm4py<=2.1.2```). also see: https://github.com/pm4py/pm4py-core/issues/199
* 8976ad45
    * drop the explicit dependency on ```numpy 1.19.3```
    * add explicit dependency ```pulp<=2.1```
* 1231f518
    * support ```sequenceflow``` operator node in bpmn file import
* 62618eeb
    * explicitly blacklist version 1.9.4 of ```numpy``` in the requirements.txt file.

### Added

### Other

---

## PM4PY 2.1.4 (2021.01.18)

### Fixed

* 35f2278a; 89c5f13b; 6a3579bc; 65fc182b; fa4448a6; c4e44311 c456c681; 6c6d96cc; e3770281; f091c43e; 6a20cf17; 69eb1ae7;
  ca780326; 36cb3963 e4f3b16f; c9f80d1f; 94c5a6e0; a713ef3d:
    * add fall-back to time-range filter if incorrect argument is passed
    * fix the copying of the 'meta attributes' of the filtered event log for the start activities filter
    * fix the copying of the 'meta attributes' of the filtered event log for the end activities filter
    * fix the copying of the 'meta attributes' of the filtered event log for the attributes filter
    * fix the copying of the 'meta attributes' of the filtered event log for the variants filter
    * fix the copying of the 'meta attributes' of the filtered event log for the directly follows filter
    * fix the copying of the 'meta attributes' for event logs in the ltl checker
    * fix the copying of the 'meta attributes' for event logs in the timestamp filter
* ffe29353:
    * create event log object before starting the parsing of XML file (in ITERPARSE_MEM_COMPRESSED)

### Removed

### Deprecated

### Changed

* 8f2d899a
    * allow to specify a cap on the number of times we visit the same marking in the extensive playout
    * allow to return the firing sequences of extensive playout instead of an event log
* b707377b
    * allow to return the firing sequences of basic/stochastic playout instead of an event log
* 9782f522
    * extended exception management in streaming algorithm interface: release locks if exception happen
* 0a741566
    * support importing of bpmn files that do not describe a name for gateways
* 583825d8
    * refactored variant-based filtering: added top-K and coverage percentage
* ba073f54
    * extended DFG filtering
* 8ebda3b1
    * exploit variants in the extensive footprints conformance checking
* dc754c78
    * change range(s) of timestamp filters to be inclusive (<=) rather than exclusive (<)

### Added

### Other

---

## PM4PY 2.1.3.2 (2021.01.08)

### Fixed

* b5cb7f0d; f1c0f037; 960d40e9
    * fix naming consistency in the filtering interface of pm4py.

### Removed

### Deprecated

### Changed

### Added

### Other

---

## PM4PY 2.1.3.1 (2021.01.07)

### Fixed

* f9f894ed
    * create an iterable that permits, theoretically, to iterate over the infinity of traces admitted by a DFG
    * the main ```apply()``` calls the iterable and stops with the usual criterias
    * the ```apply()``` can also return the variants of the log

### Removed

### Deprecated

### Changed

* 1c3666b7
    * minor refactoring of the filtering simplified pm4py interface

### Added

* 8b5dee65
    * add lambda-based filtering and sorting to simplified pm4py interface

### Other

---

## PM4PY 2.1.3 (2021.01.04)

### Fixed

* 388348f2
    * bugfix ```remove_flow``` BPMN function
* 3bd4fe0a
    * bug fix - DFG visualization needs deepcopy, otherwise it can remove element from the underlying DFG
* 92fde8cf
    * bug fix in Petri net playout in stop criterion
* 882468e1
    * compatibility with pulp version 1.6.x

### Removed

### Deprecated

### Changed

* 41ed5720
    * deepcopy of inputs:  since the dictionaries/sets are modified, a "deepcopy" is the best option to ensure data
      integrity.
    * ```keep_all_activities``` parameter in paths filter: decides if all the activities (also the ones connected by the
      low occurrences edges) should be kept, or only the ones appearing in the edges with more occurrences (default).
* 63ccc055
    * IM and IMf: removed dependency on ```pm4py.algo.filtering``` package
* 8a5788fa
    * more advanced to bpmn conversion in the simplified interface
* 66e0c074
    * refactoring conversion parameters log->stream and improved stream compression
* 73054b04
    * improved performance of the line-by-line xes importer
    * increased XES-standard conformity
* e6136ce5
    * improved performance of the xes exporters
    * increased XES-standard conformity
    * progress bar for exporting enabled
* 3b692b33
    * added parameter to enable/disable progress bar in importing in ITERPARSE
    * compression from file - XES compression moved from general entrypoint to single variant
* 68ff7d00
    * more efficient importing of .xes.gz files
* 4aad427e; 67a42d23
    * get predecessors and successors of a dfg node (in dfg utils)
* 0888ab26
    * added minimum trace length in process tree extensive playout

### Added

* 6a946fbd
    * allow to compute alignments directly on the dfg using dijkstra
* 50722bb8
    * DFG playout including Markovian probability of traces

### Other

---

## PM4PY 2.1.2 (2020.12.18)

### Fixed

* 2fb0b807
    * support nodes with the same label in BPMN layout algorithm

### Removed

### Deprecated

### Changed

* 96a7681c
    * significant memory footprint reduction for iterparse-based event log importing
* 8270a46e
    * significantly faster 'line-by-line' xes exporter
* aae4be33
    * advanced DFG filtering in (activities percentage, paths percentage) ensuring reachability from start and end
* d38f4c97
    * number of occurrences as a start or end activity is visualized in the DFG visualization

### Added

* 97cc315c
    * add (de)serialization functionality for pm4py objects

### Other

---

## PM4PY 2.1.1 (2020.12.07)

### Fixed

### Removed

### Deprecated

### Changed

* 43e7ce9e
    * full conversion of WF-nets to BPMN models

### Added

* 029d30f5
    * add visualizing and exporting BPMN models
* f76dd379
    * added conversion to simplified interface

### Other

---

## PM4PY 2.1.0.2 (2020.11.29)

### Fixed

### Removed

### Deprecated

### Changed

### Added

### Other

* f18c3e17
    * downgrading ```numpy``` to 1.19.3 for Windows 10 2004 compatibility problems
    * skip blocking ```scikit-learn``` installation for Python 3.9

---

## PM4PY 2.1.0.1 (2020.11.26)

### Fixed

* f6cdf1a9
    * hotfix problem in XES importer reading of parameters

### Removed

### Deprecated

### Changed

### Added

### Other

---

## PM4PY 2.1.0 (2020.11.24)

### Fixed

* a0a7fd09
    * bug fix in the inductive miner: sequence cuts were to maximal, leading to underfitting models (involving too many
      skips)
* 5b32725a
    * fix use of deepcopy in event log conversion
* 33103b5c
    * fix get-variants behavior for event log / df (yielded different results)

### Removed

### Deprecated

* 0138f93d
    * deprecated ```pm4py.write_csv()```; conversion and subsequent pandas export should be used.

### Changed

* 3b8fcd4a
    * apply invisible transition reduction on Petri nets obtained by Heursistic Miner

### Added

* 6afd8ab9
    * support for importing/exporting BPMN files;
    * supported elements: tasks, xor, and, or gateways
    * conversion of BPMN to WF-net
    * conversion of Process Tree to BPMN
* 848a1610
    * conversion of dataframes to event streams / event logs now detects the use of XES Extensions
* 8874f7b4
    * add statistics on concurrent activities
    * discover eventually follows relations with concurrent activities

### Other

---

## PM4PY 2.0.1 (2020.11.13)

### Fixed

* 4c115dbb
    * fix bug in hash function of traces
* 0dd8f28e
    * fix bug in the alpha+ algorithm (was adding artificial start/end to the underlying event log)

### Removed

### Deprecated

### Changed

* commit c51b1f02
    * parametrizing size of the thread pool in streaming package

### Added

* 8e07d847
    * add (unbounded) dfg discovery on an event stream
* 16e3f7f5
    * integration of the wf-net to process tree algorithm described in https://doi.org/10.3390/a13110279
* 1a26f678
    * allow creation of 'live' streaming objects directly from xes and csv files
* b08564ed
    * start minor support for interval-based process models
* 36cb7130
    * added support for generic dictionaries in streaming conformance checking

### Other

* 81579e19e
    * relaxing the importing of some dependencies (pandas, pulp, graphviz, intervaltree)
      to make a basic set of functionalities of pm4py work even without those dependencies
* ed45eafc
    * fixing circular dependencies issues and added partial compatibility with Python 3.4

---

## PM4PY 2.0.0 (2020.10.14)

### Fixed

* 1a8f9281
    * bug fix in ```pandas``` case size filter

### Removed

* 7a89d4dd
    * remove deprecated factories

### Deprecated

### Changed

* 62801513
    * improved performance of token-based replay with duplicate labels

### Added

* f408a181
    * add streaming token-based replay and footprint-based comparison
* fde08b03
    * output conformance checking diagnostics in a dataframe

### Other

* a9c5aa34
    * compatibility with Python 3.9 (limited to windows)

---

## PM4PY 1.5.2.2 (2020.09.29)

### Fixed

* 2d4a8b67e25164838030dca709816918ddbf9279
    * fixed dependencies on factories. fixed some release notes. fixed some deprecations.

### Removed

### Deprecated

### Changed

### Added

* 0d75241676a736919952e5c9ab96ab2be4c71046
    * added utility for trace attributes filtering

### Other

* d8433ac1bbb57082b19b3b97bc726b353096c76e
    * better specification of 'stable' requirements

---

## PM4PY 1.5.2.1 (2020.09.25)

### Fixed

a6fde4ccfdf0465d8919d3c72d4400bce8d4ab0e

* fixed some deprecation warnings for external libraries

### Removed

### Deprecated

### Changed

### Added

* a5befe62f84af0f3dbe734c713cc8c2c1fc22a04
    * added WOFLAN to the simplified interface

### Other

---

## PM4PY 1.5.2 (2020.09.24)

### Fixed

* 7bf3aea0b4638f6eceaa192ec37e17370e47f560
    * fixing a parameter issue on stochastic playout

### Removed

### Deprecated

### Changed

### Added

* 13cd96da7fe22427839f1b21dd38a5ac8ff8c231
    * provide alternative visualizations through Matplotlib of the main visualizations
* e7e3dfa11264a7e737ca7b65165eb7f719817f59
    * add utility to remove an arc

### Other

* c42bad174247eb13134e0cb4acb0703c301aa869
    * fixed compatibility with Python 3.5

---

## PM4PY 1.5.1 (2020.09.15)

### Fixed

### Removed

* 9e926a5d1a373d124a041c72f909eb34083f4649
    * removed the old soundness check

### Deprecated

### Changed

* 526342e3e96c7386dc7451ac0d9ec74c76b86b4f
    * performance improvement of the 'less memory' alignment variant
* 83c71eaaa9bb4ee55e2f773dd3fc9704c6324704
    * generalization of the heuristics miner visualization
* 7e7d9ba9e9b4f94d9801f5c8df3c5e4b3afd5971
    * improved speed of event log sampling
* 11d06ba2a44fd7d0a83e439b6615befad5e3c4ba
    * faster process tree playout (recursive, ignoring PT statespace)
* ce3a8609013bd7f5890b52cb44e155b57b2fc1c0
    * allow adding (arbitrary) data to transition system

### Added

### Other

---

## PM4PY 1.5.0 (2020.08.31)

### Fixed

* 30b9059fac3d59abac1c973637bd66388d7dd6db
    * bug fix in parameter parsing of log conversions

### Removed

### Deprecated

### Changed

* 3c9ed4b5e1860e2494d3b68668e3e1021ee59585
    * apply invisible transition reduction in process tree to Petri net transformation
* 26ac905fed4703724805f8fb1b5daa21475df147
    * minor optimizations in process tree alignment approximation algorithm
* c5b5ffdd51cd832be14d3078948e29f88f6c2673
    * add time-out parameter to decomposed alignment calculation
* 4a5fb9ff5ab395529062ce92747b9624a1799b0e
    * add bipartite graph matching for correlation mining to obtain exact matching results
* acc46269040a3b60bdcc6f5afe9ea55ddb5549e1
    * minor performance improvement of process tree playout
* 5dd0fe17d5a07a2096afc647306a5673d86508ba
    * apply trace-level directly on pandas data frames
* 4c35335da6a6d4419b68a49af3cbd358eca8881d
    * add 'COUNT' functionality for log/dfg statistics, e.g., in how many cases does act 'A' appear?

### Added

* 3bb5125f1849985ec9e2ba7962a287a25ede8e43
    * new implementation of the (classical) Inductive Miner, based on the PhD thesis of Sander Leemans. The
      implementation covers the following fall through functions:
        * empty trace
        * strict tau loop
        * tau loop
        * activity once per trace
        * activity concurrent
        * flower loop
* 1639d7a17660b4641a58cb435f7061d4168ce422
    * implemention of 'WOFLAN', based on the PhD thesis of Eric (H.M.W.) Verbeek.

### Other

---

## PM4PY 1.4.1.1 (2020.08.13)

### Fixed

* 76df914ad48b93a72127b0d79e5547669d3148db
    * fixed bug in less-memory alignments when im == fm

### Removed

### Deprecated

### Changed

### Added

### Other

---

## PM4PY 1.4.1 (2020.08.10)

### Fixed

### Removed

### Deprecated

### Changed

* fc724c4c9e00a388b94efea50be46412c1351bc5
    * refactoring correlation miner
    * increased scalability of the correlation miner
* e18021f06e4431628a84b441acf136d44c9baed6
    * revision/enrichment of simplified API

### Added

* 9cfd4183968118f488c95ab0bbd7e3e9b66ba355
    * alignments approximation on process trees (https://arxiv.org/pdf/2009.14094)
* f9a898da47367f86bf616a7bc8dc796be1b3e440
    * discovery of log skeleton from the list of variants

### Other

---

## PM4PY 1.4.0 (2020.08.03)

### Fixed

* c5fa9dee9bf7e4eed56785eadc423b59214d3df0
    * compatibility with latest IPython API
* 616623b358d1e1a9aa789f43e2c8cf7670ee4d79
    * clean-up in linear solver functionality
    * bug fix in usage of PulP result vector

### Removed

### Deprecated

### Changed

* 4616952ee5c184d35d26e986b298e1e586b38b3f
    * minor refactoring of the alignment code
* 3477e5345068018fa6aa91e04b6da4184e4d3c94
    * update of verions of package dependencies

### Added

* cba7a2e574aa15709d0a2dda35f8a27da9200f42
    * [beta release] simplified 'pythonic' method invocation (see ```examples/simplified_interface.py```)
* ade44e6d78551c454b477f36cbe3248a5d4e6c8b
    * added the 'correlation miner' to pm4py (https://is.tm.tue.nl/staff/rdijkman/papers/Pourmirza2017.pdf)
* 9564b54a7111916c7bc3d6f1e4c56f3829978efe
    * add visualization of conformance checking results on process tree
* 988258a2c655d17201c5b1a7120d19ab5954dbe3
    * added 'extensive' playout for process trees (for footprint comparison)

### Other

---

## PM4PY 1.3.5.2 (2020.07.24)

### Fixed

* a31467a560b940a2cb426751e032b4ea79bbb29f
    * add cast to Event class in event conversion
* 0febe4eda5772685498da2d79d144effdf61ce20
    * fix in alpha miner; conflict check yielded self-loops in some cases

### Removed

### Deprecated

### Changed

### Added

### Other

---

## PM4PY 1.3.5.1 (2020.07.22)

### Fixed

* 844459e366e77ebf88a8d01728064048d71a3e6f
    * remove ```pyemd``` from requirements as it requires a full C studio installation; can be installed and used *
      optionally*

### Removed

### Deprecated

### Changed

### Added

### Other

---

## PM4PY 1.3.5 (2020.07.20)

### Fixed

* 6cdf4483548027420b0a54c681a3ecfd515ab8f3
    * bug fix for de/recomposition approach to handle duplicated labels
* 58149e7f085bbedb47e31d58d10e37d686e46a72
    * small fix in importing of parquet files
* b08675fe8c03207c4701d2eb8b91c234e3ddbe1b
    * fix in IMdf; the noise threshold was overridden before
* 772ea5d5af9ab2fa3a424b91670d81487ab2667b
    * minor fix for timestamps that end with symbol 'Z' (Zero timestamp)
* 1e13cbdb011dff175850c4c665283bf60e0db84c
    * fix Scipy dependency for tree generator

### Removed

### Deprecated

### Changed

* 921328cd06d8870ecaa601d53cfde30a6015aec7
    * parameterize simplicity metric to use a given 'K' for reference
* 8403093c3e18c1493f4fd72bc83914dadb03e4c2
    * change the color scheme for net comparison

### Added

* 143f60a0b4fb265ba5e9d997efddf8f8d66458c3
    * add support for process tree importing (.ptml files)
* 4b9132f2835f574d9e7e5af113e5fc96bd821ccf
    * add new A* version that encodes the states of the state-space differently (up to 10% memory reduction)
* 93e6e84c4ea78afc562f4ba6cee42de8718eb4cb
    * add 'stochastic' playout, i.e., use token-based replay on a given log to guide the playout of a given Petri net
* 107797c5d1be1d742e6522a14231f4f9fce1cb38
    * add EMD-based process model evaluation ('Earth Mover's Distance' between log/model)
* 1e02596bc90b6fc22a8c89e80567bdddc2c8f1b7
    * add process tree based footprint computation

### Other

---

## PM4PY 1.3.4 (2020.07.06)

### Fixed

### Removed

### Deprecated

### Changed

* f05ba60e2faa28b2f2e2d7ef65e0ac415ae298e8
    * improved memory performance of Dijkstra-based alignments, restriction of model-move scheduling is applied (only
      one of many is chosen)
* eaed442d10a5b4c9eead3966cef473e2c3f0d61b
    * improved efficiency of reachability graph computation

### Added

* a42d0f087c94cb9e7914532f7ae0228af3a7f9ce
    * add 'extensive' playout, which allows to generate all traces in the language of a model up-to a given length.
* eaed442d10a5b4c9eead3966cef473e2c3f0d61b
    * added footprint-based conformance checking

### Other

* b99da02411259897f1df52f9a9a62153228dab8a
    * ```PuLP<=2.1``` is forced (for now, due to excessive console output of v2.2.)
    * new version of ```Pyvis``` requires additional dependencies (Apache, BSD, MIT licenses), which are now specified

---

## PM4PY 1.3.3 (2020.06.22)

### Fixed

* 1278713e2209d7b1e2287afbd9d80097db028617
    * minor fixes in (to-be-deprecated) Parquet importer and exporter

### Removed

### Deprecated

### Changed

* 59630ed8456d9e7842e05fee4c53ff1a3d1389a0
    * improved memory performance of Dijkstra-based alignments

### Added

### Other

---

## PM4PY 1.3.2 (2020.06.08)

### Fixed

### Removed

### Deprecated

### Changed

### Added

* 98e6d6d6219cceeeb2421392e9981ec808d2a468 (Merge Request #89)
    * Support importing and exporting of '.dfg' files (similar to ProM 6.10)
* 7ca768b7fcd1eea468bcdb1c1e8c9397676b511a (Merge Request #90)
    * add a detailed list of all third-party dependencies (README.THIRD_PARTY.md)
* e0685638c6c0c171583108e23f752ebef70d033e (Merge Request 94)
    * new version of Dijkstra based alignment computation

### Other

---

## PM4PY 1.3.1 (2020.05.25)

### Fixed

* d51430106dea70473777c6868a3676c027faf607
    * fix paths filter for Pandas dataframe when dataframe is not sorted

### Removed

* c7a76e0aaffb5dbcad769b2fbc52fd8c03703769
    * cleanup of the petri net impoprter/exporter, i.e., stochastic/layout information is now stored in the 'properties'
      object of places/transitions/nets

### Deprecated

### Changed

* 00d7c405628033e8f383a845e61a84205f7bbc83
    * color scheme of the log-log comparison (pm4py.algo.enhancement.comparison.petrinet)
* e84c7dc88907b408b4caf97524dd69a378e1859e
    * update the README.md file
* 332de04112cf780cbc711553e34ca4b835ee8425
    * add parameters object to transient analysis call to dfg learner
* f0976015c2b5b7384135855e75b36f69fb44a4db
    * add final marking to the basic playout of Petri nets
* e0d43c6dd5ee2492eabfd14c507b430088ec9cf0
    * allow prefixes in petri net attribute names (petri net importing)

### Added

* 095f35a3bf9f9c3bea0d518c72c76380f38b77b2
    * add support for (correctly) importing lists from .xes files

### Other

---

## PM4PY 1.3.0 (2020.05.11)

### Fixed

* 112dc3fc56f0d5e3f3ae0c737a5b0b001be31ba5
    * typo in Petri net weight (reporter: dominiquesommers)
* 4a74ef159d03d3cf3ca43bd7c99f5f97da16baf8
    * problems in the evaluation of replay fitness of recomposed alignments
* 1f40a17dcade522d308b56a9f53b40c5b8a95dfc
    * cleaning circular dependencies. relaxing some absolutely strict dependencies for some border-line configurations.
* 9780ef609db7bbb24323d3584abc2338f24252d3
    * copying of Event/Trace/EventStream/EventLog objects (reporter: M.Pegoraro)
* 51802f0828a6d207a5185c06a71bdb3a9faa1a46
    * problem with sampling log (reporter: jacksbrajin)
* b1f16bf087691181adcf5616aa85e3e454a7169c
    * fixed problem with the discovery of 2-loops in the Heuristics Miner (reporter: czwilling)
* c96dcb16064ed156a1f48075445113bb5afc6264
    * fixed ```get_variants_acyclic()``` function in petri utils (authorship: M.Pegoraro)

### Removed

### Deprecated

* b4cea4be6fe6ff90f58c405f9f0acb4dbac973f4
    * factories are deprecated

### Changed

* b4cea4be6fe6ff90f58c405f9f0acb4dbac973f4
    * factories have been renamed

### Added

* e8f250fec6781c088da8204923ad8817f1b5d689
    * decision point mining with alignments (for any scikit classification approach) is now integrated.
* 4ff811ab80b5df15e5ec1da082b4f76c72dcf684
    * trace attribute hierarchical clustering (MSc Thesis Yukun Cao; FIT/RWTH)
* 4fca12c1608818348bbd51e390140a8f7e79d7f6
    * alignments decomposition/recomposition
* f8d52aa69a3d720d45a93b35c79b4241bb8f7691
    * possibility to provide the final marking to the playout factory
* 9a5a64ea2941d69be07ee0e93b771c80f5820166
    * hash functions for event log objects
* 9f76d2e61dbc1cc74fccafac6f60d9ce69b7c791
    * added ```table_to_stream()``` auxiliary function in dataframe_utils

### Other

---

## PM4PY 1.2.13 (2020.05.11)

### Fixed

* 531b767d85bb4c95996ae0c9644a958f75aad120
    * utilities of Petri nets (acyclic net variants (M. Pegoraro); strongly connected components by NX graph)

### Removed

### Deprecated

### Changed

### Added

* c9cebbfab9c82bf8edbe8851a000fd1b1f31f8be
    * ```properties``` object to all members of the Petri net class (including transitions/places/arcs)

### Other

---

## PM4PY 1.2.12 (2020.03.18)

### Fixed

* ef3b4b62fd186df46236a8af9aa890358dbcd1bc
    * problem in the generation of logs from process trees
* 548c57a6d2340dcaba7ef11464ebe193f8fb9c5c
    * filter by variants percentage
* c49a9c441feb65a74d5c5da774fdda79295665cc
    * problems of the token-based replay with the count of tokens at global and local level
* f554aec318717ee1fb7f81c4e0acbd6da7e7bc34
    * continuous time Markov Chain steady-state analysis
* e05145de972944f211f2763656eb6e41aa64e0b5
    * revised process tree fold and tau reduce functions
* c3f66b8cb8667c2f204a1da899a216656386c2fa
    * ignore comments in .pnml files

### Removed

* 31e1cd29437d6b183357bbc5c103131484d390b3
    * problematic dependencies ortools and pyarrow in the project (when installed, can be used, but no more required by
      default)

### Deprecated

### Changed

### Added

* f554aec318717ee1fb7f81c4e0acbd6da7e7bc34
    * converting a performance DFG to a Q-matrix for transient analysis
* cc766164f2397fe2cb33f8278372469e25cfecd6
    * business hours module supports full-days shifts (e.g. from 0 to 24)
* cc766164f2397fe2cb33f8278372469e25cfecd6
    * backwards state space exploration (supports duplicate transitions) for token-based replay
* 1b3c32916fe0ccbc4d3f73a44cc68e2ca83a810e
    * Visual log comparison on a Petri net by plasma coloring

### Other

---

## PM4PY 1.2.11 (2020.02.21)

### Fixed

* 6f320562a836cd949dbbe6ec7751f8f9514b01ec
    * parameter object for calling alignment code directly
* 471f414820c7b3f919aa97ccdc684d40cf132b3c
    * dependency problem with ORTools and PyArrow
* 157fadffd3b953c105e67f4909547f097d77ea0a
    * reduce inernal (cyclic) dependencies within pm4py
* f38b6089b7eb6a4518a9c33e9775120874352657; af1328e2dad82f0a059e00942167a29cb918c85f;
  e8e1ab443f2dedb2cd348f35bc49eed412d66e1d
    * hash and equals function of process trees
* 229bd7ed78ea80aefbb6c7fcfa173edda682c1c7
    * refactoring of the Monte Carlo simulation.
        * extend the simulation to support arc weights that are provided by the replay (e.g. informed transition pickup)
        * extend the simulation to support more than one resource per place through semaphores
        * maximum execution time per simulation thread
        * general refactoring of the code
        * introduce logging information about the simulation
        * improving documentation
        * improving clarity of the code
* f5132302e06aa49f26ab3264bb3147d0660a11c0
    * performance of log generation from process trees
* 9e64f2635123aa5c3146fb2ad03863cbf93175df
    * fixed incongruency in variants statistics (was there for log, not for dataframes)
    * increased coverage of tests, and made some of them more lean
    * introduced some additional tests on the new functionalities
    * updated Dockerfile
    * updated setup with new packages
    * removed remainings of the SIMPLE algorithm in the tests folder
* 382162c648fb8e32b0145a6ff9427af8a7fb39fa
    * fixed parameters initialization to make it uniform for the rest of the project for all the versions of IMDF
    * added missing documentation in factory (was there only in the versions)
    * moved log conversions from factory to specific versions (since they are indeed version specific, if later we
      include the log version)
    * removed some useless calculations on the new DFG based versions (were there, but never used!)
    * introduced two new methods, apply_variants and apply_tree_variants, that are able to apply inductive miner from a
      list of variants
    * separated DEFAULT_VARIANT from DEFAULT_VARIANT_DFG (indeed, the first in future versions may become the log)
    * increased number of tests in the tests/ folder for inductive miner

### Removed

* 502c5d722d483c567f0e08c16da0bb4c87a94e36
    * remove the empty performance spectrum visualizer folder

### Deprecated

### Changed

* e8b030afd37559c93f79e1dd030fdc540aa62135
    * provide fast-parquet library as an alternative to read/write parquet files.

### Added

* 557472bc78900d90beb0757279ef29b89aa410b1
    * integrate LogSkeleton for process discovery and conformance checking
* 90ba7bf1495fdac7ccef3112efa95687c46a5dd1
    * importing and exporting of Petri net weights

### Other

---       

## PM4PY 1.2.10 (2020.01.31)

### Fixed

* f571ec65ca544a9322b89cf96299d03da65de5a0
    * import DFG to PN
    * process tree parsing
* dca5cc602ba8381e5d4e265341dfc5a5292a80c0
    * problem with alignments when transitions have empty preset
* 68643cb109503e54787f98eb8f40650e37aa151e
    * process tree hashing
* 9d27f132d40638933be00f9d178e9a1167d36166
    * conversion between the log types

### Removed

### Deprecated

### Changed

* 945fd64e481c0fbf020da7f71cb1a7974ae9629c
    * make visualization deterministic for process trees, Petri nets and DFGs
* 15be58abb314c679ddf3b65fa6832c680768c413
    * generic parsing of dates (removed strict dependency on ciso8601)

### Added

### Other

---

## PM4PY 1.2.9 (2020.01.24)

### Fixed

* be0a282be033765c9d1d7f1a7ba541a11c046834
    * matplotlib backend settings

### Removed

### Deprecated

### Changed

* ed42182f32eba37df71d9f466ad165036f8d1086
    * full support for numpy v1.18
* d1a418f8fa2513a469149383fe69df9a4e6fea06
    * full support pandas v1.0

### Added

### Other

---

## PM4PY 1.2.8 (2020.01.10)

### Fixed

* 6908a34c73c74c42aac3ddf31b964fcae680919e
    * inductive miner sequence cut detection
* 881f1fa4e76b9e35c2d80ab7d241183b2d6871c0
    * 'Best effort fix' for graphviz based visualizations

### Removed

### Deprecated

### Changed

### Added

### Other

---

## PM4PY 1.2.7 (2019.12.20)

### Fixed

* programming error in the alignments code
* ```should_close``` for XOR node in PT generation
* ```execute_enabled``` for parallel and OR node in PT generation
* process tree children setter function

### Removed

* ```copy.copy``` for parent nodes of childs in log generation from process tree
* windows platform reuquirement for ortools/pyarrow

### Deprecated

### Changed

* recursion depth in token-based replay invisibles exploration
* consider only fitting traces in the Align-ETConformance count
* consider all the optimal alignments (as described in the paper) and not only the first one
* moving of utilities and making the search function using Dijkstra (since we are looking for fit paths) instead of A*
* LTL checker: making existing filters more performant (A eventually B eventually C)

### Added

* LTL checker: introducing A eventually B eventually C eventually D
* LTL checker: introducing time boundaries for each arc of the eventually follows relation

### Other

___

## PM4PY 1.2.6 (2019.11.29)

### Fixed

* bug fix in the 'escaping edges' based precision

### Removed

### Deprecated

### Changed

### Added

* Pyarrow serialization integration (supporting in-memory and to .pkl file serialization)

### Other<|MERGE_RESOLUTION|>--- conflicted
+++ resolved
@@ -1,6 +1,5 @@
 # Changelog of pm4py
 
-<<<<<<< HEAD
 
 ## pm4py 2.3.0 (YYYY.MM.DD)
 
@@ -68,26 +67,6 @@
 
 
 
-=======
-## pm4py 2.2.23 (2022.06.24)
-
-### Added
-* 09c97115cfaafa033c595ddff089701a28bf1599
-	* added starts-with and ends-with filter on Pandas dataframes.
-
-### Changed
-
-### Deprecated
-
-### Fixed
-* 3396465f6d6944c84bbdfcf2bbe380b80c442350
-	* fixed inductive miner example's path
-
-### Removed
-
-### Other
-
->>>>>>> 43228435
 ## pm4py 2.2.22 (2022.06.10)
 
 ### Added
