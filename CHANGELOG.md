# Changelog of pm4py

<<<<<<< HEAD
## pm4py 2.2.33 (2022.11.X)

### Added

* b7139a5a90518afdf1fd603eb27311adc9cd342e
  * object-centric marking for Petri nets

=======
## pm4py 2.3.0 (2022.11.25)

### Added
* 00a7ab36bda245d16a35ae6fff2bfb51d8ff8aea
    PMPY-1641 Adding several methods to the simplified interface (process discovery/conformance checking using log skeleton, temporal profile, batch detection).
* feeb1891f82014b3e86a4c5301c237226acc8fad
    PMPY-1741 OCEL - Visualization of object graphs (object interaction, object descendants, ...)
* 15964a428e2e0fc50dcc96570fba39f2e0d40099
    PMPY-1742 - OCEL - Added some filters in the simplified interface
* fefe740338b702eafb7049a8f777f48f464d157d
  * PMPY-1953 OCEL - insertion of an attribute pointing to the parent object
* 88c58a1c6809388be58db2ea6e64fb9b58d913d6
  * PMPY-1763 OCEL - sampling objects
* 40c741c8298584402cd9ea8e86bcca09f2bfd857
    PMPY-1743 OCEL - Method to get a temporal description of an object-centric log
* d63929cc36b1aba941f88efac05af3b25a384787
    PMPY-1744 OCEL - method for objects summary
* fdd87eb41e54ce8d179ae3030fd9e15ea74320e8
    PMPY-1812 OCEL - expansion of the set of objects during filtering on object identifiers
* 908d0aa843f1a4e9f4a6c69139a3be755c2e8555
  * PMPY-1951 OCEL - conversion to NetworkX DiGraph
* 5c7cc41b94810ec93f388f8014f2a3820d0063f2
  * PMPY-1956 EventLog - conversion to NetworkX DiGraph 
* e7b4f712e1bd9475c73be5bc82c9a22eb0b745b5
  * PMPY-1764 OCEL - objects interactions summary
* 43b5976f7040a77c0aa32f5a28c508eb19966fa1
  * PMPY-1950 OCEL - methods to merge duplicates
* 3cc1a19f42420e034a7489f1c695fea788e9087f
  * PMPY-1806 OCEL - methods to manage duplicates, sorting and time-delta for events
* 2c729e28e7f536acbd0919d88cf035a23542a3ae
  * PMPY-1941 OCEL - conversion event log to OCEL accepts several object types
  
>>>>>>> 88905fd9
### Changed
* f6b7714eaf79e1c57e4283163a51631f0ea8d964
	PMPY-1602 default variant representation is now a tuple of activities instead of a comma-separated string
* 642dcdf2cc538d384c1869436879d7d0602e3fa0
	PMPY-1670 refactoring PNML importing: auto-detection of final marking shall be optional
* 85cea58442348684440890612db8b5511491e0d2
	PMPY-1671 refactoring XES exporting in the simplified interface
* f60fd1ded3210adb91345be49343cd0dceaecc6d
	PMPY-1703 refactoring usage of type() and isinstance() throughout the code
* faabe5ee17ae6fb10e77637e614db5d764d66e93
	PMPY-1655 introduced proper ResetNet, InhibitorNet, and ResetInhibitorNet classes
* 070d0467bda22d81b4166c2b3646333a23897f81
	PMPY-1705 different OCEL exporters methods are now available for different outputs, instead of having a single method accepting a path with an extension
* c614474e477a02836bd36f0b40db4b8ef37b78a6
    PMPY-1706 made extension optional to write methods
* f89a1dfa797da4581c4cbbd8cde482caf2402ca4
  c768e5a33e5e2f872fd2dc0d45a11d589a130629
    PMPY-1650 documentation is taken inside docstrings and formatted using Sphinx
* 7640c79932ef974524ca4424f91c6b9416401a8d
    PMPY-1799 brand new implementation of the inductive miner, also with multi-processing support.
              the .apply method of the inductive miner is now returning a process tree object.
* cc74d5ebcd7181626d79d60b2a883ad061cd85ba
    PMPY-1915 re-implementation of business hours in a slot-based way.

### Deprecated

* 6184f7f9e4e323a222a28ed046686eb9f0d6b3e8
	PMPY-1574 deprecating the usage of the EventLog class
* fddc1c0936514d819be77c993913a96172680f0e
	PMPY-1623 deprecating some packages for removal in future release (hierarchical clustering, comparison, alignments with edit distance, decision mining, earth mover distance, log to interval tree)
 * 000f23ca65226d66f52d85f9b876ec68669f03e0
	PMPY-1660 deprecating the format_dataframe function.

### Fixed
* d066d3f49a996c30d151031d66de90db4f4d9a2e
  * Fixed issue with OCEL-CSV importing (Pandas index_col)
* c38348df9cf165fd94a2e69ba29601e1643e80ae
  * Fixed issue with OCEL-CSV importing (relations dataframe timestamp)

* 22ec9ab7220088ef7535760dd93197092d6bf04a
  5c0b0d439c1a613ff78d4d24b7a05b7aa4150ce3
  9b90c2c18b708d39e3c75f8b2e25433c7e8b447f
  ba6b55b84d1f7191d578e0d5535c49ef1930ce65
  4d5765052fe4085fc8f8340e72a353369705b878
    PMPY-1573 making methods directly working on Pandas dataframes
* ba6b55b84d1f7191d578e0d5535c49ef1930ce65
  4d5765052fe4085fc8f8340e72a353369705b878
  aea15814ba8f67a51fce1ec0beebd9a4a3721a19
    PMPY-1619 adding common parameters to simplified interface methods
* f8482b9e9aa4376543ad5d66d22fb04de0639530
    PMPY-1880 missing parameters in heuristics net discovery

### Removed

* d2a95d306362f54e08070b98193abbf8498ba70e
	PMPY-1575 removed all deprecated code for this release; standardized object definitions

### Other

---

## pm4py 2.2.32 (2022.11.10)

### Added

### Changed
* cfb9f37a15a6b990f32ceaab28f1e2153e36c23d
  * Update WOFLAN to include diagnostics in output

### Deprecated

### Fixed

### Removed

### Other

---

## pm4py 2.2.31 (2022.11.06)

### Added

### Changed
* cc232ddc00528a0e7d568565c6b8fe76e2e38f71
  * fine tuning existing BPMN layouter

### Deprecated

### Fixed
* 43026f0d22605bafd104c9c752511b3a00c3988c
  * missing encoding parameter in PNML importing/exporting
* 07493cc94e40652983eeb7b25f911654937f0ae6
  * bug fix Alpha Miner - check if the new place candidate pair has
    causal relations between all elements of the first and second part
    of the pair.
  
### Removed

### Other

---


## pm4py 2.2.30 (2022.10.13)

### Added

### Changed

### Deprecated

### Fixed
* 32a4fc9e4ab23418493f281fc262615f2ff4c436
  * Fixed trace filter
* 4c5599ff60f4e448198a1971a669c4bf3a4154fe
  * fixed issue with SNA HTML visualization

### Removed

### Other

---

## pm4py 2.2.29 (2022.09.16)

### Added

### Changed

### Deprecated

### Fixed
* d066d3f49a996c30d151031d66de90db4f4d9a2e
  * Fixed issue with OCEL-CSV importing (Pandas index_col)
* c38348df9cf165fd94a2e69ba29601e1643e80ae
  * Fixed issue with OCEL-CSV importing (relations dataframe timestamp)

### Removed

### Other

---

## pm4py 2.2.28 (2022.09.02)

### Added

### Changed

### Deprecated

### Fixed
* 1343827595d4cfd9f6b5743bb378443079ce281c
  * fixed sorting in DFG filtering
* acea877fd9000c8e6a62424c15d4a29c33d08eba
  * fixed bug of LocallyLinearEmbedding(s) with newer version of Scipy
* 55acf9c08d25886f384bb2e993d653af90874f3b
  * fixed construction of tangible reachability graph

### Removed

### Other

---

## pm4py 2.2.27 (2022.08.19)

### Added
* 58e266610e82cfcc41868313f7b9ccfd9975d49c
  * discover_objects_graph utility for OCELs.

### Changed
* 1cbd37ac4b54a4c0e943b506ed685435f003640b
  * performance improvement batch detection on Pandas dataframes.
* 94dd96e0095f7cb1ef8d1eb48bd3da0a3cd85793
  * minor changes to DFG variants simulation.

### Deprecated

### Fixed
* 98fd3c740d8b6ae2dfde4d7a018f181030f22175
  * fixed reflexivity in EventLog eventually_follows filter.
* 9423897cdf0ea293ff1b032a0d4fa49ba746709c
  * fixed chunk_regex XES importer.

### Removed

### Other

---

## pm4py 2.2.26 (2022.08.05)

### Added
* 2146fc42020f11a364a98b724d6c6a44fcbcbb41
  * trace filter

### Changed
* 5c06d520182317d140bd1b82d9d986c3edc81cf7
  6a2eb404ba240b2c04eb91e7cf1407f72c5ae3e5
  * minor fixes to DFG simulation
* fe1aa9c5efa7dc274e728a769625a784d7f87c6f
  * added default option for background color setup
* ac080d2702192b588cf80444dd44fe447d14ede9
  * background color as parameter in the simplified interface visualizations

### Deprecated

### Fixed
* 9c12ffba4e4d1043fa4ad2ffe8349b13d7fa06f3
  * fixed the exporting of Petri nets (Petri net name property)
* 7fdb3074c6924e5957f973a76ff34ae5dc7bc815
  * fixed the visualization of heuristics nets

### Removed

### Other

---

## pm4py 2.2.25 (2022.07.29)

### Added

### Changed
* ce94110076e3269c96a6eee61d7618f08f44472a
  * optimization in the calculation of the eventually-follows graph on Pandas dataframes.
* 3cca8f97bbd09f4ae5644dcc156489d4b2037028
  * optimization in the calculation of the performance directly-follows graph on Pandas dataframes.
* 4d8721787a50da397b265678be614c94894ea851
  * column reduction in DFG calculation on top of Pandas dataframes

### Deprecated

### Fixed
* d754ccdac680f610b2b628dc9830d92da6954dc1
  cb76238c29b986026f07261c11a1c09a667c9ab9 
  54970a58927ad0e17b173bff17705a10f5344d92
  ef575a8bf0519655bcf8a57b981c7fa3c018db7a
  * small fixes in OCEL utilities
* d0094fa4ccc815b57ccc519d15ccbda6399c2ef7
  * bug fix eventually_follows filter in LTL checker when timestamp_diff_boundaries is provided.
* eb8617de0cfcfebf7374b4545660158e4b4291b6
  * bug fix eventually_follows filter in LTL checker on EventLog objects.

### Removed

### Other

---

## pm4py 2.2.24 (2022.07.12)

### Added
* 43800f763a2aede807ad40231f771c6ef19e0098
	* added some examples for XES and OCEL generation out of a database

### Changed
* f72e011d38cec44823c00248039812a3fa0cfc7b
  * application of the strict sequence cut in inductive miner (IMCLEAN)

### Deprecated

### Fixed

### Removed

### Other

---

## pm4py 2.2.23.1 (2022.07.01)

### Added

### Changed
* 43e55f63d86e424e882617af7b0a483ffe653069
  * setting default alignments variant to Dijkstra when no linear solver (Scipy, CVXOPT) is available
* 5ff00475659c38792ebab685fb23b282c75c36c0
  209558a0d6d4c43708389a0002fc7c62bd9f89e9
  * optimizing retrieval and filtering of start/end activities from Pandas dataframes.

### Deprecated

### Fixed
* dc94e82825bd5994667dd9c6cf2e1908379db923
  * fixed problem(s) with the log skeleton
* 1bd50ff5354317d57297e63d140618ffa7a58ef6
  * bug fix in exporting OCEL(s)
* 7c6c30ffcff04d3151f249556af9405402fdee83
  * fixed problem with WOFLAN algorithm (LP solving)

### Removed

### Other

---

## pm4py 2.2.23 (2022.06.24)

### Added
* 09c97115cfaafa033c595ddff089701a28bf1599
  * added starts-with and ends-with filter on Pandas dataframes.
* f373955163ad58e6da3d762380b4f9802ac806f0
  * new OCEL filters made available (event identifiers, object identifiers, collection of object types, connected component per object)
* 2051ff1f5985ec34362a16d1f369e062220d7d1b
  * new footprints visualizer (symmetric comparison between differences in footprint matrix)
* 0c6d023535f18318f1f7f78fec21f3565ce229cd
  * new OCEL statistics made available (temporal summary of the log, objects summary)

### Changed
* 1f36b168d33d6dd48f4e20fd16b7a71e25c6de67
  * allow exporting trace-by-trace to disk in .xes

### Deprecated

### Fixed
* 3396465f6d6944c84bbdfcf2bbe380b80c442350
  * fixed inductive miner example's path

### Removed

### Other

---


## pm4py 2.2.22 (2022.06.10)

### Added
* c7e04d3e8d4a3fc1859e50793a0693040602dd3c
  * add starts-with and ends-with filter

### Changed
* 9bb6ad473bf46b2ca6a378193e2e3042bed98d31
  * added the possibility to provide additional parameters to Matplotlib's plots
* 0489353a21ce7a4044d775ed505f476556d2b4e4
  * increased performance of the PM4Py's insert_partitioning method
* ab196c5a2ee1430dfd7cef4943f7275aa5405873
  * increased performance of dotted chart / performance spectrum representation
    by disabling automatic layouting in neato.

### Deprecated

### Fixed
* f45883421423ca49139adf24490625ad2980fc92
  * Fixing OCEL processing when an event has empty object map
* e45a136198b7dbf546d97a65095d2b126133a754
  * Fixed problem with footprints discovery on loops (process tree / Petri nets)
* 3b2082f744966e9c453013df41c15828b971e94d
  * Alignments: Timeout results in an exception on fitness calculation

### Removed

### Other

---

## pm4py 2.2.21 (2022.05.12)

### Added
* 65ff8ae3d9bca71f0cf7be507c9e0eba68b85c42
  * add chunk-based xes importer (CHUNK_REGEX)

### Changed
* d982c534aac373c347a083739b68fd3ac2b29e42
  * changed dimension of endpoints in BPMN models layouting
* 7473a72877e29261780adf746d134b406a912dd7
  * interventions to increase PM4Py's compatibility across different platforms

### Deprecated

### Fixed
* 882aa20b20ec593e0a7d01e027a6f1afa8d44f84
  * fixed XES line-by-line importer for booleans attributes
* f6542cd12413f073eb51173804f68502e3026f46
  * fixes XES line-by-line deserialization
* 363580b757c027ff583d33dcff83e00b3be97659
  * fixed issues with Pandas dataframe's index usage in the library
* 58a763b4099b40c67f23a6eb45c621d1b9a9d324
  * fixed OCEL default constructor to set default columns in the dataframes
* 8470f22047667d1d30415a08965af1015d66adbb
  * fix division by zero error in alignment-based fitness (side case for empty trace/model combination) 

### Removed

### Other

---

## pm4py 2.2.20.1 (2022.04.10)

### Added

### Changed
* 344fb7258df17ce0d4ffe7425b678943f6f2ff11
  * Minor refactoring to management of inhibitor / reset arcs (importing)

### Deprecated

### Fixed
* ad2cba1d8f9487dbb03ec418643b329b30e80ee0
  * Minor fixes to the retrieval of the parameters in several parts of the code
* 65e1f1b0bbd0747fe81eb049780874608a395d6e
  * Fixed bug in eventually follows filter (simplified interface)
* 60cd060edeeaa17c8b5bdaba7bb1035fc385d514
  * Fixed XES exporting when attribute value type is a Numpy type (numpy.int64, numpy.float64, numpy.datetime64)
* cd5e55e712697a28cbfe0182e96556531b520667
  * Bug fix feature selection and extraction on Pandas dataframes

### Removed

### Other

---

## pm4py 2.2.20 (2022.04.01)

### Added

### Changed
* 762fa3ec987705f12a42decb13862323f600e3c9
  * apply explicit conversions to event log throughout pm4py code base 

### Deprecated

### Fixed
* 1bcadff3acacfda2463cf9325f873004e15ed915
  * Bug fix / efficiency change on the format_dataframe utility function.
* d8797f574d605ad1591c66a96c1f54346c856878
  * Fixed missing import in DFG performance visualization.
* f4f5a0eee8218be5c575fe8b42ab59e335979d53
  * Fixed hardcoded parameter in feature extraction interface
* e61fb3f7a763a89cfb221b3c37c1b140620f5df9
  * Fixed performance DFG visualization when all values are provided
* fb9c152afdf6b91c3b26efa09d8233e99c55b907
  * Fixed progress bar behavior in TBR-based ET-Conformance

### Removed
* 639aeb64bf5febf5f5719622d6d90c4a3c5cd8be
  * Removed ORTOOLS as available linear solver.

### Other

---

## pm4py 2.2.19.2 (2022.03.04)

### Added

### Changed
* f5575aa8
  * Cleaning unused parameters in PTAndLogGenerator
* 65137038
  * Changed WOFLAN linear problem solving to default interface

### Deprecated

### Fixed
* 150184d3
  * Small bug fixes BPMN importer
* 7221385a
  * Issue in DFG visualization when the provided start/end activities are not in the graph

### Removed

### Other

---

## pm4py 2.2.19.1 (2022.02.11)

### Added
* a193603e
  * Event-Object Feature Extraction on OCEL
* 8da05972
  * Prefixes and Suffixes filters for Event Logs + Exposition in Simplified Interface

### Changed

### Deprecated

### Fixed
* cbf848ef
  * Bug fix BPMN importer
* ff0dfc4b
  * Closed security issue within dependencies

### Removed

### Other

---

## pm4py 2.2.19 (2022.01.25)

### Added
* eea18398
  * possibility to return the Pydotplus graph inner object in the Heuristics Net visualization.
* 52ddbf75
  * support for different attribute keys for the source / target events in the DFG discovery and paths filtering on Pandas dataframes.
* 29bd86a6
  * possibility to specify different shifts for the different working days of the week, inside the business hour module.
* f1e124a4
  * possibility to move an attribute at the event level in an OCEL to the object type level.
* 0da4c3f6
  * custom semantics for Petri net to reachability graph conversion.
* c7c7ed5f185b492f7b6206b04f037a119b80541b
  * add "week of the year" option in get_events_distribution method
* 5b5c04874e449bda60463ade6e2cf1a8218e6908
  * add prefix/suffix filter for pandas data frames
* 877701fa0e348a5bd58eb84ed984b60292db9f55
  * add additional features (useful for instance-spanning constraints) in trace-based feature extraction
* 7359807b60aa3b1ece798d1ef0cdd6a19fac9f6b
  * add rebase functionality to pm4py (changing the default activity/case identifier)
* 84742ce331dec418841d99fafb24a82c48c21e7f
  * add support for interleaved operator
* d7e232a987e4a0c15e28b9cf2ae6c15ce324031f
  * added various additional interaction feature extraction methods for OCEL
* 9caf5597d59ff9eb70879ba42dbfccd9785009af
  * add new thirdparty dependency structure in third_party folder

### Changed
* 74ce9b95
  * setting all the arcs of the Petri net visible when there is at least an arc with weight != 1, for coherence reasons. 
* 21832737
  * inferring the activity frequency from the DFG in a more generic way with regards to the type of the inputs.
* 87fe5afd
  * changed tau printing in process tree to string representation, from *tau* to tau, for coherency with the parse_process_tree operator.
* effce8d8
  * changed BPMN namespace in BPMN exporting to ensure compatibility with BPMN modelers.
* 2200a0f5d6d23a1f797199cb834b37e07d8d396e
  * add pn to nx converter that returns two dicts for node mappings (pn->nx and nx->pn)
* f9ad1a400846dbdb01f48714df0a3119069a05ea
  * ```pm4py.format_dataframe(df)``` no longer replaces columns, rather, it copies the data into fresh columns

### Deprecated

### Fixed
* 0ad488b1
  * Fixed problem in PTAndLogGenerator: silent transitions were added in some context also when the parameter "silent" was provided to 0.

### Removed
* d07a90873be85d95b15e562aabc6ab1f93b6b109
  * removed ```pm4py.general_checks_classical_event_log()```
* 034abb0d7a442572f8bd52109ac6ed5cba109d0c
  * remove dependency on ciso8601

### Other

---

## pm4py 2.2.18 (2022.01.06)

### Added
* c15c8897
    * add utility function to convert SNA results to NetworkX
* 8b300dbb
    * add several new statistics for OCEL logs
* 8da0f41a
    * add frequency-based visualization (using alignments) for process trees
* 54261cbb
    * add progress bar to token-based replay
* 225dcad7
    * add OCEL schema validators
* da6a4787
    * add reduction rules for R/I nets
* fefcd453
    * additional support for BPMN functionalities: exceptions and markings
* 417274fd
    * add support for feature extraction from OCEL logs
* 5f5ff573
    * add filter that checks relative occurrence of a specified attribute 

### Changed
* b82dd92e
    * revised implementation of the business hours module, now supports input of work calendars (workalendar package)
* 434e66af
    *  allow arbitrary arc weights visualized (reported at https://github.com/pm4py/pm4py-core/issues/303)

### Deprecated

### Fixed
* 76563e4b
    * fix bug in process tree alignment that generates NoneTypeError when multiple leaves have the same label
* 3b6800d0
    * minor bugfix in process tree playout (reported at: https://github.com/pm4py/pm4py-core/issues/305)


### Removed

### Other



## pm4py 2.2.17.1 (2021.12.18)

### Fixed
* 2eb36ce5
    * Bug fix in OCEL importing (timestamp parsing)
* 512c071e
    * Resolved security issue in data Petri nets' PNML parsing

---

## pm4py 2.2.17 (2021.12.14)

### Added
* 9b795123
    * add converter from data frame to activity/case table
* f28fc490
    * add possibility to add the case identifier in the feature table (see: https://github.com/pm4py/pm4py-core/issues/292)
* 12b6ec24
    * add interleaving DFG visualizer for visualizing inter-process dependencies
* af9c3262
    * add first/last occurrence index per activity in the feature table
* 9231a5d7
    * add support for conversion of interleaving data structure
* 06f54287
    * add support to merge two separate logs using an n:m case-relation table
* 146f49c2
    * add the possibility to stream OCEL events and define object-specific listeners
* 573c26c2
    * add feature extraction functionality that records the position of activities
* ff62d665
    * add case and event sampling to the simplified interface
* d8f71bc3
    * add activity-position summary in the simplified interface
* d4011ff1
    * add link analysis code for OCEL    

### Changed
* 79920a18
    * improved string representation of Petri net objects
* 9358fdf4
    * minor refactoring for interval detection in event log
### Deprecated

### Fixed
* 5dccbe61
    * fix faulty conversion of process trees to binary equivalent.
* 976cc601
    * fix for: https://github.com/pm4py/pm4py-core/issues/293
* 1e4f602b
    * fix for: https://github.com/pm4py/pm4py-core/issues/295
* be629d97
    * fix for visualizing multiple tokens in the initial marking in the same place
* a06cc1c8
    * fix for the correct use of the triangular distribution on generating process trees
* 51181d6c
    * fix support for generating multiple process trees in one go
* 9a0e2be1
    * general revision of the process tree generator code    


### Removed

### Other

---


## pm4py 2.2.16 (2021.11.16)

### Added

* 32af0c81
    * time-stamp based interleaving mining for OCEL logs
* 10dffb58
    * support probability visualization in transition system visualizer
* 51c069fb
    * add discovery of object-centric directly follows multigraphs
* fa3031aa
    * add several filters for OCEL.
* d4747f71
    * implementation of OCEL-based process discovery according to Reference paper: van der Aalst, Wil MP, and Alessandro
      Berti. "Discovering object-centric Petri nets." Fundamenta informaticae 175.1-4 (2020): 1-40.
* 9fbd1c45
    * add the support for generic network creation based on a given IN/OUT column in which events are connected if the
      columns match.
* 2b867f0d
    * add projection utility to fetch lists of event attributes

### Changed

* 43a076c8
    * add artificial timestamps to artificial start and end events
* d65f8077
    * case attributes are replicated in events of an event stream (for xes input)
* 9075cbfc
    * add trace attributes to the interval tree

### Deprecated

### Fixed

### Removed

### Other

---

## pm4py 2.2.15 (2021.10.15)

### Fixed

* 6e26b003
    * fixed pandas performance DFG discovery
* 92153184
    * fixed parameters usage in simulation packages
* ca6750d4
    * fixed hardcoded parameters in dataframe_utils

### Removed

* 53af01f6
    * removed strong dependencies on intervaltree and stringdist

### Deprecated

### Changed

* dcebaf8e
    * moving networkx dependency
* f19762ac
    * update IMD cut detection to use IM_CLEAN cuts (correct implementation of IM CUTS)
* d5d0b49c
    * change the visualization of initial and final markings
* fcc4eeb0
    * variant separator (between activities of the same variant) is now a pm4py constant, for increased compatibility
      with other tools, e.g., celonis.

### Added

* 32c396b8
    * add sanity checks on event logs objects in simplified interface
* 5b85d5dc
    * add utility to parse a collection of traces in string form to an event log
* a87a39c9
    * add support for importing XES 2.0
* b43d425b
    * add artificial start and end events to event logs
* d22dd490
    * add initial support for OCEL 1.0
* 829f091c & 56fca738
    * support for business hours in the pandas dfg calculation
    * support for business hours in the temporal profiles for pandas dataframes
    * support for business hours in pandas df case duration
    * support for business hours in filtering for case performance (pandas)
    * support for calculating of sojourn time with different aggregation metrics
* 841e3e55
    * add etc conformance for dfg models
* 04caa3d3
    * add dfg filtering that keeps the dfg connected

### Other

---

## pm4py 2.2.14 (2021.10.01)

### Fixed

* 706d42c0
    * bug fix paths filter for Pandas
* c5ecaa4f
    * bug fix numeric attribute filter XES (custom case attribute glue)

### Removed

### Deprecated

### Changed

### Added

* 8ba67034
    * added random variables that are able to check gamma and log normal distributions
* 1d22d99d
    * added dfg -> petri net translation that has unique labels (routing is performed by invisible transitions)
* 004ec93f
    * add support for log-level fitness in the alignment output
* 56efe270
    * add fitness value for the dfg-based alignments
* d9da1ab8
    * add raw performance values for the elements of the performance-based dfg
* 0eeda19d
    * when visualizing a dfg without log attached to it, i.e., incoming edges are used to count
* 03ee6b8e
    * allow counting of occurrences of activities/open cases/resource activities in a given time range
* ae5a3973
    * add various new filtering functionalities

### Other

* ac00be2f
    * added the specification of Python 3.9.x among the supported versions.
    * not suggesting anymore Python 3.6.x

---

## pm4py 2.2.13.1 (2021.09.21)

### Fixed

* 816fb4ad
    * fixed a bug in the Pandas case size filter (the constraints were not applied correctly).
* 40f142c4
    * fixed a bug in the format_dataframe function (columns were duplicated if already existing with the same name).
* 00d1a7de
    * reverted stream converter to old variant (in a slightly slower but safer way).

### Removed

### Deprecated

### Changed

* 991a09d4
    * introduce a time limit in the DFG playout.
* ae5d2a07
    * return the state of the process tree along with the alignment for the process tree alignments.
* 8b77384f
    * refactoring of the calculation of the fitness for Petri net alignments (scattered code).

### Added

### Other

* d58d34fd
    * upgraded Dockerfile to Python 3.9
* 50114175
    * resolved issue with the upcoming Python 3.10 release
* 89314905
    * security issue in requirements

---

## pm4py 2.2.13 (2021.09.03)

### Fixed

### Removed

### Deprecated

### Changed

* 5723df7b
    * xes exporter now reports on xes features and xmlns
* 3b632548
    * graphviz based visualizations now expose background color as a parameter

### Added

* 0592157b
    * new dfg playout including performance specification
* 85739ba0
    * allow pandas df to be used as an iterable for streaming simulation
* 2fa9993f
    * path filter that filters the cases of an event log where there is at least one occurrence of the provided path
      occurring in a given time range.
* a7ee73a8
    * added filter based on rework detection
* c03b6188
    * add petri net, reset/inhibitor net and data petri net semantics

### Other

---

## pm4py 2.2.12 (2021.08.19)

### Fixed

* a374bad3
    * https://github.com/pm4py/pm4py-core/issues/251
* e88a6546
    * https://github.com/pm4py/pm4py-core/issues/249
* 84511628
    * fix minor bug in the calculation of the handover and subcontracting metrics.

### Removed

### Deprecated

### Changed

* 01fd0402
    * The ```pm4py.view_petri_net()``` method now uses ```None``` as a default initial and final marking.
* 72ed7d0d
    * Improved performance of variant discovery of dataframes.

### Added

* 9a04357e
    * Add rework measurement at the case level in the ```pm4py.statistics.rework``` package.
* b725ca0b
    * add 'between' filter for ```pandas dataframes``` in the ```pm4py.algo.filtering.pandas``` package. The filter
      returns subsequences between the two given activities. It creates subtraces for every possible match.
* 211e3c56
    * added local linear embeddings to ```log_to_features.util```.
* 4b594228
    * add support for adding decision points to data petri nets.
* 9261270e
    * add support for performance dfg discovery in ```pm4py.discover_performance_dfg()```.

### Other

---

## pm4py 2.2.11 (2021.08.06)

### Fixed

* 207d69bd
    * bug fix in application of the filtering threshold in the IMf algorithm

### Removed

### Deprecated

### Changed

* d98cbb1c
    * changed deepcopy and copy functionality of logs for performance improvement
* f3b78a49
    * minor performance optimization in log conversion (log to dataframe)
* 71c0919f
    * improved performance for pands -> stream conversion

### Added

* f2101a72
    * added various additional features in log-based feature extraction
* 41873655
    * possiblity to directly get all performance metrics of the DFG elements
* 886b44ea
    * detection method for trace-level attributes stored at event level
* d5f9f866
    * add transition names to events, based on a given alignment
* 4802e7d8
    * add support for importing reset/inhibitor arcs and transition guards
* cc6488f7
    * add general support for reset/inhibitor nets
* e805cf5f
    * add support for data petri nets
* 1d3a2e7b
    * added case termination statistics for pandas data frames

### Other

---

## pm4py 2.2.10.2 (2021.07.26)

### Fixed

* 50ad39fa
    * Fixed blocking issue with properties of Pandas dataframes when format_dataframe is used (case ID column)
* 3708b98f
    * Fixed variants filter, when the output of get_variants_as_tuples is used

### Removed

### Deprecated

* Deprecated support to Pandas < 0.25 (due to future dropping)
* Deprecated auto-filters (due to future dropping)

### Changed

* Different interventions to fix the internal coherency of the project (usage of deprecated functions + missing imports)

### Added

### Other

---

## PM4PY 2.2.10 (2021.07.09)

### Fixed

### Removed

### Deprecated

### Changed

* 4964d6ea
    * minor refactoring (rename) in attribute statistics querying; ```get_attributes()```
      --> ```get_event_attributes()```
* 1148f6c0
    * use revised implementation of IM and IMf everywhere, deprecate old implementations

### Added

* 6750bf3a
    * add support for start time and end-time in timstamp conversion
* e24f5b70
    * computation of event-level overlap
* 8cec5f9e
    * add several case/event level statistic functions at the simplified interface level

### Other

---

## PM4PY 2.2.9 (2021.06.25)

### Fixed

* daf74e83
    * update imports in feature extraction
* 74be3e3c
    * minor bug fix in alpha plus (place that was created was not always added to the resulting Petri net)

### Removed

### Deprecated

### Changed

* d97b1790
    * drop deepcopy in event log sorting (enhances performance)
* 1d4e625b
    * revised IMf implementation (more close to ProM / PhD thesis Sander Leemans)
* 20aabd95
    * calculation of minimum self distance now adheres to the standard invocation structure

### Added

* 598c6ecb
    * simplified interface now stores properties (using attr attribute) to dataframes
* 1f7a3fa8
    * add computation of rework statistic (cases containing the same activity more than once)
* 32c7d330
    * add computation of cycle time (active time of process divided by the number of instances of the process)
* 8187f0e9
    * add distribution plots over different time-frames (matplotlib)
* 269d826c
    * add batch detection based on Martin, N., Swennen, M., Depaire, B., Jans, M., Caris, A., & Vanhoof, K. (2015,
      December). Batch Processing: Definition and Event Log Identification. In SIMPDA (pp. 137-140).
* d5326d46
    * compute case overlap of a case with all other cases

### Other

* 92a70586
    * performance optimization for calculation of performance spectrum
* b0fc57c4
    * performance optimization for Pandas datetime conversion non-ISO8601 (regular formats)

---

## PM4PY 2.2.8 (2021.06.11)

### Fixed

* c11bab8f
    * bug fix in eventually-follows filter
* d3fd1bc1
    * bug fix in activity frequency constraints of the log skeleton conformance checking

### Removed

### Deprecated

### Changed

* d96d9d69
    * improved performance of the df-based performance spectrum code
* 499d8a1c
    * improved performance of log conversions when (for internal use) deep copy is not required

### Added

* 4d679934
    * allow the possibility to filter on a trace attribute that has a type date (e.g., does the planned start date of
      the case fall in a given time window?)
* b7ef36e8
    * add properties object to trace attributes (used for internal storage of statistics, will not be exported to disk)
* d7029365
    * added some basic ML utilities for event logs, e.g., getting all prefixes of traces, get a train/test split
* 1ec5802e
    * new subtrace selection mechanism that gets all events inbetween two given activity labels (uses first match on
      both 1st and 2nd label)
* 9b65bbd9
    * allow specification of business hours in sojourn time computation of the DFG
* 4d529d6e
    * generic support for feature extraction

### Other

---

## PM4PY 2.2.7 (2021.04.30)

### Fixed

* 908e06d7
    * fix error in loop detection of inductive miner
* b7b63e0b
    * add internal log conversion in the flexible heuristics miner
* e9d61bdb
    * fix minor bug in bpmn model importing
* 52cc0c7a
    * fix minor bug in xes exporting (type of concept:name was not checked)

### Removed

### Deprecated

* 9c1a9610
    * various old utility functions are now deprecated

### Changed

* 424c9ad9
    * avoid warnings when visualizing long place names in debug visualization mode

### Added

* c2a9633e, 52e340b1
    * add simple visualization of performance spectrum.
* b6ae4b25
    * add simple dotted chart visualization to the simplified interface.
* 6e3a0bac
    * add properties attribute to event logs and event streams for storage of custom meta-data that is not exported to
      xes.
* fb142359
    * add version of dfg discovery that adds case-level attributes to nodes and edges
* d902609d
    * add basic visualization of events per time and cas distribution graphs

### Other

---

## PM4PY 2.2.6 (2021.04.23)

### Fixed

### Removed

### Deprecated

### Changed

* 766fafa7
    * minor refactoring and more generic invocation style for eventually follows-based filtering

### Added

* 353c7d6f
    * Heuristics miner is now able to filter on edges connecting to/from start/end activity
* d6412339
    * Parallel alignment computation can be directly invoked
      using ```pm4py.conformance_diagnostics_alignments(..., multi_processing=True)```
* de84e5f4
    * add ```pm4py.discover_bpmn_inductive(log)```

### Other

---

## PM4PY 2.2.5 (2021.04.16)

### Fixed

* 9854f62d
    * minor bug fix in etree xes exporter avoiding faulty None values
* bfe8fb32
    * support non-standard attribute symbols in line-by-line event log exporter

### Removed

### Deprecated

### Changed

* 3631fe58
    * default xes importer is set back to iterparse
* a7ff695a
    * large-scale restructuring of the underlying pm4py architecture
* 201879ad
    * changed the default maximum number of edges to be visualized in the DFG visualization to 100000 (was: 75)

### Added

* 66283964
    * sojourn-time-based coloring for dfgs
* 6639d3f3
    * organizational mining, e.g., ```pm4py.discover_handover_of_work_network(log)```
* 9c9ca14a
    * allow multiprocessing in alignment computation
* 279fd31f
    * add prefix tree vizualiation
* 748c768d
    * add 'old' pm4py visualization of the process tree as an alternative visualziation
* 408b37a9
    * add filter to check multiple ocurrences of certain attribute values in a case.

### Other

---

## PM4PY 2.2.4 (2021.04.01)

### Fixed

### Removed

### Deprecated

### Changed

* 56317d81
    * process tree based alignments no longer use trace-based process tree reduction (can still be used through utils)
* c1c1ffc8
    * minor optimizations to state-equation based alignment computation
* c95d45c9
    * large (internal) refactoring of pm4py object files and algorithms

### Added

* d14d3d27
    * added resource profiles to pm4py taken from Pika, Anastasiia, et al. "Mining resource profiles from event logs."
      ACM Transactions on Management Information Systems (TMIS) 8.1 (2017): 1-30.
* ab56d899
    * organizational mining according to https://arxiv.org/abs/2011.12445; contains several organizational group-based
      metrics
* 6a77a948
    * add serialization and deserialization to various pm4py objects; available through ```pm4py.serialize()```
      and ```pm4py.deserialize()```

### Other

---

## PM4PY 2.2.3 (2021.03.19)

### Fixed

* d1285706
    * fixed the consistency (w.r.t ProM) of align-etc conformance results

### Removed

### Deprecated

* c3cde455
    * deprecated (moved internally) the evaluation and simulation pacakges.
* a756f1fa
    * pm4py.objects.process_tree.pt_operator.py

### Changed

* 8474507b
    * make timestamp and performance-based trace filters inclusive on the boundaries provided
* b6154457
    * changed the equals functionality for event logs
* 9eff5646
    * classical inductive miner is rebuilt from scratch and thoroughly tested
* efc1c6e8
    * changed equals functionality of Petri nets and all their objects
* 02336ff4
    * font size is now a parameter of the object (Petri nets / Process Trees /...) visualization code

### Added

* 5de03f1e
    * added progress bar to all the alignment algorithms
* 24778a7c
    * added footprint comparison to simple the interface
    * added eventually follows discovery to the simple interface
    * added some additional statistics to the simple interface
* b2b1fdc5
    * add a faster alignment algorithm for process trees
* b7bc217f
    * more extensive support for the OR-operator in process trees
* be04ab2a
    * added performance visualization for heuristics nets
* 725f40f2
    * added boolean check on whether a trace/variant is fitting w.r.t. a given model (```pm4py.check_is_fitting()```)
* e172977c
    * added process tree parsing functionality (```pm4py.parse_process_tree()```)

### Other

* a756f1fa
    * the process tree operator class is now embedded within the process tree object definition (
      pm4py.objects.process_tree.process_tree.py)

---

## PM4PY 2.2.2 (2021.03.03)

### Fixed

* 1a5c080c
    * fix for timestamp conversion of dataframe formatting
* 19c615e1
    * fix bug in process tree exporter
    * change visualization of process trees (similar to PorM)

### Removed

### Deprecated

* 0e61f4b2
    * evaluation.soundness.wofland and evaluation.wf_net

### Changed

* 0e61f4b2
    * woflan and wf-net checks are moved to algo.analysis package
* 2e158ec4
    * minor improvements for A* performance
* d550f777
    * various renamings in the simplified interface of pm4py, several methods are deprecated.

### Added

* 65ef822c
    * generic support for the marking equation
    * generic support for the extended marking equation
* 92ba4aa7
    * variants can now be represented as a tuple of activities, rather than a single string

### Other

---

## PM4PY 2.2.1 (2021.02.15)

### Fixed

* ee11545a
    * fixed importing names of invisible transitions as stored in ```.pnml``` files
* 5efff284
    * handle warning messages thrown in the heuristics net visualization

### Removed

### Deprecated

### Changed

### Added

* 91b494ad
    * simple process tree reduction that removes parts that are guaranteed not to be needed for the alignment/replay of
      a trace
* f75ecff3
    * thread-safe implementation of ```dict``` for streaming based process mining
* 03d176f9
    * implementation of the Heuristics++ Miner
* 32443759
    * add support for using ```redis dict``` for streaming

### Other

---

## PM4PY 2.2.0 (2021.02.01)

### Fixed

* ee545f40
    * add additional check to timeout for the memory efficient implementation of A* approach for alignments
* a2a3f281
    * fix usage of integer values in pulp solver rather than binary variables.
* 6ba4322f
    * fixed conversion behavior lifecycle to interval logs

### Removed

### Deprecated

* 54e38ac8
    * ```pm4py.soundness_woflan()``` is now deprecated

### Changed

* c847e39c
    * bpmn graphs are now multi-di-graphs. also see: https://github.com/pm4py/pm4py-core/issues/203

### Added

* 54e38ac8
    * ```pm4py.check_soundness()``` replaces ```pm4py.soundness_woflan()```
* aa91fdf7
    * add typing information to ```pm4py.conformance.py``` (containing ```pm4py.conformance_alignments()``` etc.)
* 5d7890b2
    * added ```insert_ev_in_tr_index()``` utility to dataframe utils: possibility to insert the index of an event inside
      its trace (e.g. the start event gets 0, the event following gets 1). Allows us to quickly filter on prefixes
      directly at the dataframe level.
    * added ```automatic_feature_extraction_df()``` utility: possibility to extract the features of an event log
      directly starting from a dataframe. Also, an utility for the manual specification of the columns that should be
      considered in the event extraction is provided.
* f64c9a6b
    * add option to infer concurrency between to activities in a 'strict' manner in the log statistics.
      using ```srict=True```, implies that an overlap of '0' zero is not considered concurrent. also
      see: https://github.com/pm4py/pm4py-core/issues/201
* c0083f68
    * implementation based on Stertz, Florian, Jürgen Mangler, and Stefanie Rinderle-Ma. "Temporal Conformance Checking
      at Runtime based on Time-infused Process Models." arXiv preprint arXiv:2008.07262 (2020):
        * add temporal profile discovery
        * add offline conformance checking based on temporal profiles
        * add online conformance checking based on termporal profiles
* 4d3cf81c
    * support serialization of all pm4py visualizations
* 453805b4
    * compute alignments using edit distance (requires two sets of traces as an input, one represents the log, one
      represents (a subset of) the model behavior)

### Other

---

## PM4PY 2.1.4.1 (2021.01.22)

### Fixed

* 1231f518
    * strip text read from nodes in bpmn importing
* 0bc1b330
    * add type checking for bpmn conversion; i.e., if the input is already bpmn, it is returned.
* ea0c7e54
    * fix consistency in obtaining the case arrival statistics in
      ```pmpy.statistics.traces.log.case_arrival```; was median, changed to mean. also
      see: https://github.com/pm4py/pm4py-core/issues/200

### Removed

### Deprecated

### Changed

* 51be0910
    * set ```stream_postprocessing``` default value back to ```False``` for
      ``dataframe`` to ```stream``` conversion. Columns containing ```None``` values are no longer filtered by default (
      compliant with ```pm4py<=2.1.2```). also see: https://github.com/pm4py/pm4py-core/issues/199
* 8976ad45
    * drop the explicit dependency on ```numpy 1.19.3```
    * add explicit dependency ```pulp<=2.1```
* 1231f518
    * support ```sequenceflow``` operator node in bpmn file import
* 62618eeb
    * explicitly blacklist version 1.9.4 of ```numpy``` in the requirements.txt file.

### Added

### Other

---

## PM4PY 2.1.4 (2021.01.18)

### Fixed

* 35f2278a; 89c5f13b; 6a3579bc; 65fc182b; fa4448a6; c4e44311 c456c681; 6c6d96cc; e3770281; f091c43e; 6a20cf17; 69eb1ae7;
  ca780326; 36cb3963 e4f3b16f; c9f80d1f; 94c5a6e0; a713ef3d:
    * add fall-back to time-range filter if incorrect argument is passed
    * fix the copying of the 'meta attributes' of the filtered event log for the start activities filter
    * fix the copying of the 'meta attributes' of the filtered event log for the end activities filter
    * fix the copying of the 'meta attributes' of the filtered event log for the attributes filter
    * fix the copying of the 'meta attributes' of the filtered event log for the variants filter
    * fix the copying of the 'meta attributes' of the filtered event log for the directly follows filter
    * fix the copying of the 'meta attributes' for event logs in the ltl checker
    * fix the copying of the 'meta attributes' for event logs in the timestamp filter
* ffe29353:
    * create event log object before starting the parsing of XML file (in ITERPARSE_MEM_COMPRESSED)

### Removed

### Deprecated

### Changed

* 8f2d899a
    * allow to specify a cap on the number of times we visit the same marking in the extensive playout
    * allow to return the firing sequences of extensive playout instead of an event log
* b707377b
    * allow to return the firing sequences of basic/stochastic playout instead of an event log
* 9782f522
    * extended exception management in streaming algorithm interface: release locks if exception happen
* 0a741566
    * support importing of bpmn files that do not describe a name for gateways
* 583825d8
    * refactored variant-based filtering: added top-K and coverage percentage
* ba073f54
    * extended DFG filtering
* 8ebda3b1
    * exploit variants in the extensive footprints conformance checking
* dc754c78
    * change range(s) of timestamp filters to be inclusive (<=) rather than exclusive (<)

### Added

### Other

---

## PM4PY 2.1.3.2 (2021.01.08)

### Fixed

* b5cb7f0d; f1c0f037; 960d40e9
    * fix naming consistency in the filtering interface of pm4py.

### Removed

### Deprecated

### Changed

### Added

### Other

---

## PM4PY 2.1.3.1 (2021.01.07)

### Fixed

* f9f894ed
    * create an iterable that permits, theoretically, to iterate over the infinity of traces admitted by a DFG
    * the main ```apply()``` calls the iterable and stops with the usual criterias
    * the ```apply()``` can also return the variants of the log

### Removed

### Deprecated

### Changed

* 1c3666b7
    * minor refactoring of the filtering simplified pm4py interface

### Added

* 8b5dee65
    * add lambda-based filtering and sorting to simplified pm4py interface

### Other

---

## PM4PY 2.1.3 (2021.01.04)

### Fixed

* 388348f2
    * bugfix ```remove_flow``` BPMN function
* 3bd4fe0a
    * bug fix - DFG visualization needs deepcopy, otherwise it can remove element from the underlying DFG
* 92fde8cf
    * bug fix in Petri net playout in stop criterion
* 882468e1
    * compatibility with pulp version 1.6.x

### Removed

### Deprecated

### Changed

* 41ed5720
    * deepcopy of inputs:  since the dictionaries/sets are modified, a "deepcopy" is the best option to ensure data
      integrity.
    * ```keep_all_activities``` parameter in paths filter: decides if all the activities (also the ones connected by the
      low occurrences edges) should be kept, or only the ones appearing in the edges with more occurrences (default).
* 63ccc055
    * IM and IMf: removed dependency on ```pm4py.algo.filtering``` package
* 8a5788fa
    * more advanced to bpmn conversion in the simplified interface
* 66e0c074
    * refactoring conversion parameters log->stream and improved stream compression
* 73054b04
    * improved performance of the line-by-line xes importer
    * increased XES-standard conformity
* e6136ce5
    * improved performance of the xes exporters
    * increased XES-standard conformity
    * progress bar for exporting enabled
* 3b692b33
    * added parameter to enable/disable progress bar in importing in ITERPARSE
    * compression from file - XES compression moved from general entrypoint to single variant
* 68ff7d00
    * more efficient importing of .xes.gz files
* 4aad427e; 67a42d23
    * get predecessors and successors of a dfg node (in dfg utils)
* 0888ab26
    * added minimum trace length in process tree extensive playout

### Added

* 6a946fbd
    * allow to compute alignments directly on the dfg using dijkstra
* 50722bb8
    * DFG playout including Markovian probability of traces

### Other

---

## PM4PY 2.1.2 (2020.12.18)

### Fixed

* 2fb0b807
    * support nodes with the same label in BPMN layout algorithm

### Removed

### Deprecated

### Changed

* 96a7681c
    * significant memory footprint reduction for iterparse-based event log importing
* 8270a46e
    * significantly faster 'line-by-line' xes exporter
* aae4be33
    * advanced DFG filtering in (activities percentage, paths percentage) ensuring reachability from start and end
* d38f4c97
    * number of occurrences as a start or end activity is visualized in the DFG visualization

### Added

* 97cc315c
    * add (de)serialization functionality for pm4py objects

### Other

---

## PM4PY 2.1.1 (2020.12.07)

### Fixed

### Removed

### Deprecated

### Changed

* 43e7ce9e
    * full conversion of WF-nets to BPMN models

### Added

* 029d30f5
    * add visualizing and exporting BPMN models
* f76dd379
    * added conversion to simplified interface

### Other

---

## PM4PY 2.1.0.2 (2020.11.29)

### Fixed

### Removed

### Deprecated

### Changed

### Added

### Other

* f18c3e17
    * downgrading ```numpy``` to 1.19.3 for Windows 10 2004 compatibility problems
    * skip blocking ```scikit-learn``` installation for Python 3.9

---

## PM4PY 2.1.0.1 (2020.11.26)

### Fixed

* f6cdf1a9
    * hotfix problem in XES importer reading of parameters

### Removed

### Deprecated

### Changed

### Added

### Other

---

## PM4PY 2.1.0 (2020.11.24)

### Fixed

* a0a7fd09
    * bug fix in the inductive miner: sequence cuts were to maximal, leading to underfitting models (involving too many
      skips)
* 5b32725a
    * fix use of deepcopy in event log conversion
* 33103b5c
    * fix get-variants behavior for event log / df (yielded different results)

### Removed

### Deprecated

* 0138f93d
    * deprecated ```pm4py.write_csv()```; conversion and subsequent pandas export should be used.

### Changed

* 3b8fcd4a
    * apply invisible transition reduction on Petri nets obtained by Heursistic Miner

### Added

* 6afd8ab9
    * support for importing/exporting BPMN files;
    * supported elements: tasks, xor, and, or gateways
    * conversion of BPMN to WF-net
    * conversion of Process Tree to BPMN
* 848a1610
    * conversion of dataframes to event streams / event logs now detects the use of XES Extensions
* 8874f7b4
    * add statistics on concurrent activities
    * discover eventually follows relations with concurrent activities

### Other

---

## PM4PY 2.0.1 (2020.11.13)

### Fixed

* 4c115dbb
    * fix bug in hash function of traces
* 0dd8f28e
    * fix bug in the alpha+ algorithm (was adding artificial start/end to the underlying event log)

### Removed

### Deprecated

### Changed

* commit c51b1f02
    * parametrizing size of the thread pool in streaming package

### Added

* 8e07d847
    * add (unbounded) dfg discovery on an event stream
* 16e3f7f5
    * integration of the wf-net to process tree algorithm described in https://doi.org/10.3390/a13110279
* 1a26f678
    * allow creation of 'live' streaming objects directly from xes and csv files
* b08564ed
    * start minor support for interval-based process models
* 36cb7130
    * added support for generic dictionaries in streaming conformance checking

### Other

* 81579e19e
    * relaxing the importing of some dependencies (pandas, pulp, graphviz, intervaltree)
      to make a basic set of functionalities of pm4py work even without those dependencies
* ed45eafc
    * fixing circular dependencies issues and added partial compatibility with Python 3.4

---

## PM4PY 2.0.0 (2020.10.14)

### Fixed

* 1a8f9281
    * bug fix in ```pandas``` case size filter

### Removed

* 7a89d4dd
    * remove deprecated factories

### Deprecated

### Changed

* 62801513
    * improved performance of token-based replay with duplicate labels

### Added

* f408a181
    * add streaming token-based replay and footprint-based comparison
* fde08b03
    * output conformance checking diagnostics in a dataframe

### Other

* a9c5aa34
    * compatibility with Python 3.9 (limited to windows)

---

## PM4PY 1.5.2.2 (2020.09.29)

### Fixed

* 2d4a8b67e25164838030dca709816918ddbf9279
    * fixed dependencies on factories. fixed some release notes. fixed some deprecations.

### Removed

### Deprecated

### Changed

### Added

* 0d75241676a736919952e5c9ab96ab2be4c71046
    * added utility for trace attributes filtering

### Other

* d8433ac1bbb57082b19b3b97bc726b353096c76e
    * better specification of 'stable' requirements

---

## PM4PY 1.5.2.1 (2020.09.25)

### Fixed

a6fde4ccfdf0465d8919d3c72d4400bce8d4ab0e

* fixed some deprecation warnings for external libraries

### Removed

### Deprecated

### Changed

### Added

* a5befe62f84af0f3dbe734c713cc8c2c1fc22a04
    * added WOFLAN to the simplified interface

### Other

---

## PM4PY 1.5.2 (2020.09.24)

### Fixed

* 7bf3aea0b4638f6eceaa192ec37e17370e47f560
    * fixing a parameter issue on stochastic playout

### Removed

### Deprecated

### Changed

### Added

* 13cd96da7fe22427839f1b21dd38a5ac8ff8c231
    * provide alternative visualizations through Matplotlib of the main visualizations
* e7e3dfa11264a7e737ca7b65165eb7f719817f59
    * add utility to remove an arc

### Other

* c42bad174247eb13134e0cb4acb0703c301aa869
    * fixed compatibility with Python 3.5

---

## PM4PY 1.5.1 (2020.09.15)

### Fixed

### Removed

* 9e926a5d1a373d124a041c72f909eb34083f4649
    * removed the old soundness check

### Deprecated

### Changed

* 526342e3e96c7386dc7451ac0d9ec74c76b86b4f
    * performance improvement of the 'less memory' alignment variant
* 83c71eaaa9bb4ee55e2f773dd3fc9704c6324704
    * generalization of the heuristics miner visualization
* 7e7d9ba9e9b4f94d9801f5c8df3c5e4b3afd5971
    * improved speed of event log sampling
* 11d06ba2a44fd7d0a83e439b6615befad5e3c4ba
    * faster process tree playout (recursive, ignoring PT statespace)
* ce3a8609013bd7f5890b52cb44e155b57b2fc1c0
    * allow adding (arbitrary) data to transition system

### Added

### Other

---

## PM4PY 1.5.0 (2020.08.31)

### Fixed

* 30b9059fac3d59abac1c973637bd66388d7dd6db
    * bug fix in parameter parsing of log conversions

### Removed

### Deprecated

### Changed

* 3c9ed4b5e1860e2494d3b68668e3e1021ee59585
    * apply invisible transition reduction in process tree to Petri net transformation
* 26ac905fed4703724805f8fb1b5daa21475df147
    * minor optimizations in process tree alignment approximation algorithm
* c5b5ffdd51cd832be14d3078948e29f88f6c2673
    * add time-out parameter to decomposed alignment calculation
* 4a5fb9ff5ab395529062ce92747b9624a1799b0e
    * add bipartite graph matching for correlation mining to obtain exact matching results
* acc46269040a3b60bdcc6f5afe9ea55ddb5549e1
    * minor performance improvement of process tree playout
* 5dd0fe17d5a07a2096afc647306a5673d86508ba
    * apply trace-level directly on pandas data frames
* 4c35335da6a6d4419b68a49af3cbd358eca8881d
    * add 'COUNT' functionality for log/dfg statistics, e.g., in how many cases does act 'A' appear?

### Added

* 3bb5125f1849985ec9e2ba7962a287a25ede8e43
    * new implementation of the (classical) Inductive Miner, based on the PhD thesis of Sander Leemans. The
      implementation covers the following fall through functions:
        * empty trace
        * strict tau loop
        * tau loop
        * activity once per trace
        * activity concurrent
        * flower loop
* 1639d7a17660b4641a58cb435f7061d4168ce422
    * implemention of 'WOFLAN', based on the PhD thesis of Eric (H.M.W.) Verbeek.

### Other

---

## PM4PY 1.4.1.1 (2020.08.13)

### Fixed

* 76df914ad48b93a72127b0d79e5547669d3148db
    * fixed bug in less-memory alignments when im == fm

### Removed

### Deprecated

### Changed

### Added

### Other

---

## PM4PY 1.4.1 (2020.08.10)

### Fixed

### Removed

### Deprecated

### Changed

* fc724c4c9e00a388b94efea50be46412c1351bc5
    * refactoring correlation miner
    * increased scalability of the correlation miner
* e18021f06e4431628a84b441acf136d44c9baed6
    * revision/enrichment of simplified API

### Added

* 9cfd4183968118f488c95ab0bbd7e3e9b66ba355
    * alignments approximation on process trees (https://arxiv.org/pdf/2009.14094)
* f9a898da47367f86bf616a7bc8dc796be1b3e440
    * discovery of log skeleton from the list of variants

### Other

---

## PM4PY 1.4.0 (2020.08.03)

### Fixed

* c5fa9dee9bf7e4eed56785eadc423b59214d3df0
    * compatibility with latest IPython API
* 616623b358d1e1a9aa789f43e2c8cf7670ee4d79
    * clean-up in linear solver functionality
    * bug fix in usage of PulP result vector

### Removed

### Deprecated

### Changed

* 4616952ee5c184d35d26e986b298e1e586b38b3f
    * minor refactoring of the alignment code
* 3477e5345068018fa6aa91e04b6da4184e4d3c94
    * update of verions of package dependencies

### Added

* cba7a2e574aa15709d0a2dda35f8a27da9200f42
    * [beta release] simplified 'pythonic' method invocation (see ```examples/simplified_interface.py```)
* ade44e6d78551c454b477f36cbe3248a5d4e6c8b
    * added the 'correlation miner' to pm4py (https://is.tm.tue.nl/staff/rdijkman/papers/Pourmirza2017.pdf)
* 9564b54a7111916c7bc3d6f1e4c56f3829978efe
    * add visualization of conformance checking results on process tree
* 988258a2c655d17201c5b1a7120d19ab5954dbe3
    * added 'extensive' playout for process trees (for footprint comparison)

### Other

---

## PM4PY 1.3.5.2 (2020.07.24)

### Fixed

* a31467a560b940a2cb426751e032b4ea79bbb29f
    * add cast to Event class in event conversion
* 0febe4eda5772685498da2d79d144effdf61ce20
    * fix in alpha miner; conflict check yielded self-loops in some cases

### Removed

### Deprecated

### Changed

### Added

### Other

---

## PM4PY 1.3.5.1 (2020.07.22)

### Fixed

* 844459e366e77ebf88a8d01728064048d71a3e6f
    * remove ```pyemd``` from requirements as it requires a full C studio installation; can be installed and used *
      optionally*

### Removed

### Deprecated

### Changed

### Added

### Other

---

## PM4PY 1.3.5 (2020.07.20)

### Fixed

* 6cdf4483548027420b0a54c681a3ecfd515ab8f3
    * bug fix for de/recomposition approach to handle duplicated labels
* 58149e7f085bbedb47e31d58d10e37d686e46a72
    * small fix in importing of parquet files
* b08675fe8c03207c4701d2eb8b91c234e3ddbe1b
    * fix in IMdf; the noise threshold was overridden before
* 772ea5d5af9ab2fa3a424b91670d81487ab2667b
    * minor fix for timestamps that end with symbol 'Z' (Zero timestamp)
* 1e13cbdb011dff175850c4c665283bf60e0db84c
    * fix Scipy dependency for tree generator

### Removed

### Deprecated

### Changed

* 921328cd06d8870ecaa601d53cfde30a6015aec7
    * parameterize simplicity metric to use a given 'K' for reference
* 8403093c3e18c1493f4fd72bc83914dadb03e4c2
    * change the color scheme for net comparison

### Added

* 143f60a0b4fb265ba5e9d997efddf8f8d66458c3
    * add support for process tree importing (.ptml files)
* 4b9132f2835f574d9e7e5af113e5fc96bd821ccf
    * add new A* version that encodes the states of the state-space differently (up to 10% memory reduction)
* 93e6e84c4ea78afc562f4ba6cee42de8718eb4cb
    * add 'stochastic' playout, i.e., use token-based replay on a given log to guide the playout of a given Petri net
* 107797c5d1be1d742e6522a14231f4f9fce1cb38
    * add EMD-based process model evaluation ('Earth Mover's Distance' between log/model)
* 1e02596bc90b6fc22a8c89e80567bdddc2c8f1b7
    * add process tree based footprint computation

### Other

---

## PM4PY 1.3.4 (2020.07.06)

### Fixed

### Removed

### Deprecated

### Changed

* f05ba60e2faa28b2f2e2d7ef65e0ac415ae298e8
    * improved memory performance of Dijkstra-based alignments, restriction of model-move scheduling is applied (only
      one of many is chosen)
* eaed442d10a5b4c9eead3966cef473e2c3f0d61b
    * improved efficiency of reachability graph computation

### Added

* a42d0f087c94cb9e7914532f7ae0228af3a7f9ce
    * add 'extensive' playout, which allows to generate all traces in the language of a model up-to a given length.
* eaed442d10a5b4c9eead3966cef473e2c3f0d61b
    * added footprint-based conformance checking

### Other

* b99da02411259897f1df52f9a9a62153228dab8a
    * ```PuLP<=2.1``` is forced (for now, due to excessive console output of v2.2.)
    * new version of ```Pyvis``` requires additional dependencies (Apache, BSD, MIT licenses), which are now specified

---

## PM4PY 1.3.3 (2020.06.22)

### Fixed

* 1278713e2209d7b1e2287afbd9d80097db028617
    * minor fixes in (to-be-deprecated) Parquet importer and exporter

### Removed

### Deprecated

### Changed

* 59630ed8456d9e7842e05fee4c53ff1a3d1389a0
    * improved memory performance of Dijkstra-based alignments

### Added

### Other

---

## PM4PY 1.3.2 (2020.06.08)

### Fixed

### Removed

### Deprecated

### Changed

### Added

* 98e6d6d6219cceeeb2421392e9981ec808d2a468 (Merge Request #89)
    * Support importing and exporting of '.dfg' files (similar to ProM 6.10)
* 7ca768b7fcd1eea468bcdb1c1e8c9397676b511a (Merge Request #90)
    * add a detailed list of all third-party dependencies (README.THIRD_PARTY.md)
* e0685638c6c0c171583108e23f752ebef70d033e (Merge Request 94)
    * new version of Dijkstra based alignment computation

### Other

---

## PM4PY 1.3.1 (2020.05.25)

### Fixed

* d51430106dea70473777c6868a3676c027faf607
    * fix paths filter for Pandas dataframe when dataframe is not sorted

### Removed

* c7a76e0aaffb5dbcad769b2fbc52fd8c03703769
    * cleanup of the petri net impoprter/exporter, i.e., stochastic/layout information is now stored in the 'properties'
      object of places/transitions/nets

### Deprecated

### Changed

* 00d7c405628033e8f383a845e61a84205f7bbc83
    * color scheme of the log-log comparison (pm4py.algo.enhancement.comparison.petrinet)
* e84c7dc88907b408b4caf97524dd69a378e1859e
    * update the README.md file
* 332de04112cf780cbc711553e34ca4b835ee8425
    * add parameters object to transient analysis call to dfg learner
* f0976015c2b5b7384135855e75b36f69fb44a4db
    * add final marking to the basic playout of Petri nets
* e0d43c6dd5ee2492eabfd14c507b430088ec9cf0
    * allow prefixes in petri net attribute names (petri net importing)

### Added

* 095f35a3bf9f9c3bea0d518c72c76380f38b77b2
    * add support for (correctly) importing lists from .xes files

### Other

---

## PM4PY 1.3.0 (2020.05.11)

### Fixed

* 112dc3fc56f0d5e3f3ae0c737a5b0b001be31ba5
    * typo in Petri net weight (reporter: dominiquesommers)
* 4a74ef159d03d3cf3ca43bd7c99f5f97da16baf8
    * problems in the evaluation of replay fitness of recomposed alignments
* 1f40a17dcade522d308b56a9f53b40c5b8a95dfc
    * cleaning circular dependencies. relaxing some absolutely strict dependencies for some border-line configurations.
* 9780ef609db7bbb24323d3584abc2338f24252d3
    * copying of Event/Trace/EventStream/EventLog objects (reporter: M.Pegoraro)
* 51802f0828a6d207a5185c06a71bdb3a9faa1a46
    * problem with sampling log (reporter: jacksbrajin)
* b1f16bf087691181adcf5616aa85e3e454a7169c
    * fixed problem with the discovery of 2-loops in the Heuristics Miner (reporter: czwilling)
* c96dcb16064ed156a1f48075445113bb5afc6264
    * fixed ```get_variants_acyclic()``` function in petri utils (authorship: M.Pegoraro)

### Removed

### Deprecated

* b4cea4be6fe6ff90f58c405f9f0acb4dbac973f4
    * factories are deprecated

### Changed

* b4cea4be6fe6ff90f58c405f9f0acb4dbac973f4
    * factories have been renamed

### Added

* e8f250fec6781c088da8204923ad8817f1b5d689
    * decision point mining with alignments (for any scikit classification approach) is now integrated.
* 4ff811ab80b5df15e5ec1da082b4f76c72dcf684
    * trace attribute hierarchical clustering (MSc Thesis Yukun Cao; FIT/RWTH)
* 4fca12c1608818348bbd51e390140a8f7e79d7f6
    * alignments decomposition/recomposition
* f8d52aa69a3d720d45a93b35c79b4241bb8f7691
    * possibility to provide the final marking to the playout factory
* 9a5a64ea2941d69be07ee0e93b771c80f5820166
    * hash functions for event log objects
* 9f76d2e61dbc1cc74fccafac6f60d9ce69b7c791
    * added ```table_to_stream()``` auxiliary function in dataframe_utils

### Other

---

## PM4PY 1.2.13 (2020.05.11)

### Fixed

* 531b767d85bb4c95996ae0c9644a958f75aad120
    * utilities of Petri nets (acyclic net variants (M. Pegoraro); strongly connected components by NX graph)

### Removed

### Deprecated

### Changed

### Added

* c9cebbfab9c82bf8edbe8851a000fd1b1f31f8be
    * ```properties``` object to all members of the Petri net class (including transitions/places/arcs)

### Other

---

## PM4PY 1.2.12 (2020.03.18)

### Fixed

* ef3b4b62fd186df46236a8af9aa890358dbcd1bc
    * problem in the generation of logs from process trees
* 548c57a6d2340dcaba7ef11464ebe193f8fb9c5c
    * filter by variants percentage
* c49a9c441feb65a74d5c5da774fdda79295665cc
    * problems of the token-based replay with the count of tokens at global and local level
* f554aec318717ee1fb7f81c4e0acbd6da7e7bc34
    * continuous time Markov Chain steady-state analysis
* e05145de972944f211f2763656eb6e41aa64e0b5
    * revised process tree fold and tau reduce functions
* c3f66b8cb8667c2f204a1da899a216656386c2fa
    * ignore comments in .pnml files

### Removed

* 31e1cd29437d6b183357bbc5c103131484d390b3
    * problematic dependencies ortools and pyarrow in the project (when installed, can be used, but no more required by
      default)

### Deprecated

### Changed

### Added

* f554aec318717ee1fb7f81c4e0acbd6da7e7bc34
    * converting a performance DFG to a Q-matrix for transient analysis
* cc766164f2397fe2cb33f8278372469e25cfecd6
    * business hours module supports full-days shifts (e.g. from 0 to 24)
* cc766164f2397fe2cb33f8278372469e25cfecd6
    * backwards state space exploration (supports duplicate transitions) for token-based replay
* 1b3c32916fe0ccbc4d3f73a44cc68e2ca83a810e
    * Visual log comparison on a Petri net by plasma coloring

### Other

---

## PM4PY 1.2.11 (2020.02.21)

### Fixed

* 6f320562a836cd949dbbe6ec7751f8f9514b01ec
    * parameter object for calling alignment code directly
* 471f414820c7b3f919aa97ccdc684d40cf132b3c
    * dependency problem with ORTools and PyArrow
* 157fadffd3b953c105e67f4909547f097d77ea0a
    * reduce inernal (cyclic) dependencies within pm4py
* f38b6089b7eb6a4518a9c33e9775120874352657; af1328e2dad82f0a059e00942167a29cb918c85f;
  e8e1ab443f2dedb2cd348f35bc49eed412d66e1d
    * hash and equals function of process trees
* 229bd7ed78ea80aefbb6c7fcfa173edda682c1c7
    * refactoring of the Monte Carlo simulation.
        * extend the simulation to support arc weights that are provided by the replay (e.g. informed transition pickup)
        * extend the simulation to support more than one resource per place through semaphores
        * maximum execution time per simulation thread
        * general refactoring of the code
        * introduce logging information about the simulation
        * improving documentation
        * improving clarity of the code
* f5132302e06aa49f26ab3264bb3147d0660a11c0
    * performance of log generation from process trees
* 9e64f2635123aa5c3146fb2ad03863cbf93175df
    * fixed incongruency in variants statistics (was there for log, not for dataframes)
    * increased coverage of tests, and made some of them more lean
    * introduced some additional tests on the new functionalities
    * updated Dockerfile
    * updated setup with new packages
    * removed remainings of the SIMPLE algorithm in the tests folder
* 382162c648fb8e32b0145a6ff9427af8a7fb39fa
    * fixed parameters initialization to make it uniform for the rest of the project for all the versions of IMDF
    * added missing documentation in factory (was there only in the versions)
    * moved log conversions from factory to specific versions (since they are indeed version specific, if later we
      include the log version)
    * removed some useless calculations on the new DFG based versions (were there, but never used!)
    * introduced two new methods, apply_variants and apply_tree_variants, that are able to apply inductive miner from a
      list of variants
    * separated DEFAULT_VARIANT from DEFAULT_VARIANT_DFG (indeed, the first in future versions may become the log)
    * increased number of tests in the tests/ folder for inductive miner

### Removed

* 502c5d722d483c567f0e08c16da0bb4c87a94e36
    * remove the empty performance spectrum visualizer folder

### Deprecated

### Changed

* e8b030afd37559c93f79e1dd030fdc540aa62135
    * provide fast-parquet library as an alternative to read/write parquet files.

### Added

* 557472bc78900d90beb0757279ef29b89aa410b1
    * integrate LogSkeleton for process discovery and conformance checking
* 90ba7bf1495fdac7ccef3112efa95687c46a5dd1
    * importing and exporting of Petri net weights

### Other

---       

## PM4PY 1.2.10 (2020.01.31)

### Fixed

* f571ec65ca544a9322b89cf96299d03da65de5a0
    * import DFG to PN
    * process tree parsing
* dca5cc602ba8381e5d4e265341dfc5a5292a80c0
    * problem with alignments when transitions have empty preset
* 68643cb109503e54787f98eb8f40650e37aa151e
    * process tree hashing
* 9d27f132d40638933be00f9d178e9a1167d36166
    * conversion between the log types

### Removed

### Deprecated

### Changed

* 945fd64e481c0fbf020da7f71cb1a7974ae9629c
    * make visualization deterministic for process trees, Petri nets and DFGs
* 15be58abb314c679ddf3b65fa6832c680768c413
    * generic parsing of dates (removed strict dependency on ciso8601)

### Added

### Other

---

## PM4PY 1.2.9 (2020.01.24)

### Fixed

* be0a282be033765c9d1d7f1a7ba541a11c046834
    * matplotlib backend settings

### Removed

### Deprecated

### Changed

* ed42182f32eba37df71d9f466ad165036f8d1086
    * full support for numpy v1.18
* d1a418f8fa2513a469149383fe69df9a4e6fea06
    * full support pandas v1.0

### Added

### Other

---

## PM4PY 1.2.8 (2020.01.10)

### Fixed

* 6908a34c73c74c42aac3ddf31b964fcae680919e
    * inductive miner sequence cut detection
* 881f1fa4e76b9e35c2d80ab7d241183b2d6871c0
    * 'Best effort fix' for graphviz based visualizations

### Removed

### Deprecated

### Changed

### Added

### Other

---

## PM4PY 1.2.7 (2019.12.20)

### Fixed

* programming error in the alignments code
* ```should_close``` for XOR node in PT generation
* ```execute_enabled``` for parallel and OR node in PT generation
* process tree children setter function

### Removed

* ```copy.copy``` for parent nodes of childs in log generation from process tree
* windows platform reuquirement for ortools/pyarrow

### Deprecated

### Changed

* recursion depth in token-based replay invisibles exploration
* consider only fitting traces in the Align-ETConformance count
* consider all the optimal alignments (as described in the paper) and not only the first one
* moving of utilities and making the search function using Dijkstra (since we are looking for fit paths) instead of A*
* LTL checker: making existing filters more performant (A eventually B eventually C)

### Added

* LTL checker: introducing A eventually B eventually C eventually D
* LTL checker: introducing time boundaries for each arc of the eventually follows relation

### Other

___

## PM4PY 1.2.6 (2019.11.29)

### Fixed

* bug fix in the 'escaping edges' based precision

### Removed

### Deprecated

### Changed

### Added

* Pyarrow serialization integration (supporting in-memory and to .pkl file serialization)

### Other<|MERGE_RESOLUTION|>--- conflicted
+++ resolved
@@ -1,14 +1,5 @@
 # Changelog of pm4py
 
-<<<<<<< HEAD
-## pm4py 2.2.33 (2022.11.X)
-
-### Added
-
-* b7139a5a90518afdf1fd603eb27311adc9cd342e
-  * object-centric marking for Petri nets
-
-=======
 ## pm4py 2.3.0 (2022.11.25)
 
 ### Added
@@ -41,7 +32,6 @@
 * 2c729e28e7f536acbd0919d88cf035a23542a3ae
   * PMPY-1941 OCEL - conversion event log to OCEL accepts several object types
   
->>>>>>> 88905fd9
 ### Changed
 * f6b7714eaf79e1c57e4283163a51631f0ea8d964
 	PMPY-1602 default variant representation is now a tuple of activities instead of a comma-separated string
