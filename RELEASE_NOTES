<<<<<<< HEAD
===== PM4Py 2.1.X.Y ====
This is a *xxx* release, consisting of the following changes:
1. commit 'hotfixes':
    - add fall-back to time-range filter if incorrect argument is passed

=======
===== PM4Py 2.1.3.2 =====
This is a *hotfix* release, consisting of the following changes:
1. commit b5cb7f0d, f1c0f037, 960d40e9
    fix naming consistency in the filtering interface of pm4py.
>>>>>>> b9632f52

===== PM4Py 2.1.3.1 =====
This is a *hotfix* release, consisting of the following changes:
1. commit f9f894ed
    - Create an iterable that permits theoretically to iterate over the infinity of traces admitted by a DFG
    - The main "apply" calls the iterable and stops with the usual criterias
    - The "apply" can also return the variants of the log
2. commit 8b5dee65
    - add lambda-based filtering and sorting to simplified pm4py interface
3. commit 1c3666b7
    - small refactoring of the filtering simplified pm4py interface


===== PM4Py 2.1.3 =====
This is a *minor* release, consisting of the following changes:
1. commit 41ed5720
    - deepcopy of inputs:  since the dictionaries/sets are modified, a "deepcopy" is the best option to ensure data
    integrity.
    - keep_all_activities parameter in paths filter: decides if all the activities (also the ones connected by the low
    occurrences edges) should be kept, or only the ones appearing in the edges with more occurrences (default).
2. commit 63ccc055
    -  IM and IMf - Removed dependency on "pm4py.algo.filtering" package
3. commit 388348f2
    - bugfix remove_flow BPMN function
4. commit 8a5788fa
    - more advanced to bpmn conversion in the simplified interface
5. commit 3bd4fe0a
    -  bug fix - DFG visualization needs deepcopy, otherwise it can remove element from the underlying DFG
6. commit 92fde8cf
    - bug fix in Petri net playout in stop criterion
7. commit 66e0c074
    - refactoring conversion parameters log->stream and improved stream compression
8. commit 73054b04
    - improved performance of the line-by-line xes importer
    - increased XES-standard conformity
9. commit e6136ce5
    - improved performance of the xes exporters
    - increased XES-standard conformity
    - progress bar for exporting enabled
10. commit 3b692b33
    - added parameter to enable/disable progress bar in importing in ITERPARSE
    - compression from file - XES compression moved from general entrypoint to single variant
11. commit 68ff7d00
    - more efficient importing of .xes.gz files
12. commit 4aad427e, commit 67a42d23
    - get predecessors and successors of a dfg node (in dfg utils)
13. commit 6a946fbd
    - allow to compute alignmnets directly on the dfg using dijkstra
14. commit 882468e1
    - fix compatibility with pulp version 1.6.x
15. commit 50722bb8
    - allow for DFG playout including Markovian probability of traces
16. commit 0888ab26
    - added minimum trace length in process tree extensive playout


===== PM4Py 2.1.2 =====
This is a *minor* (christmas) release, consisting of the following changes:
1. commit 97cc315c
    - add (de)serialization functionality for PM4Py objects
2. commit 96a7681c
    - significant memory footprint reduction for iterparse-based event log importing
3. commit 8270a46e
    - significantly faster 'line-by-line' xes exporter
4. commit aae4be33
    - advanced DFG filtering in (activities percentage, paths percentage) ensuring reachability from start and end
5. commit 2fb0b807
    - bug fix in BPMN layouting (nodes with same label)
6. commit d38f4c97
    - number of occurrences as a start or end activity is visualized in the DFG visualization


===== PM4Py 2.1.1 =====
This is a *minor* release, consisting of the following changes:
1. commit 029d30f5
    - allowing for visualizing and exporting BPMN models
2. commit f76dd379
    - added conversion to simplified interface
3. commit 43e7ce9e
    - full conversion of WF-nets to BPMN models


===== PM4Py 2.1.0.2 =====
This is a *hotfix* release, consisting of the following *hotfixes*:
1. commit f18c3e17
    - downgrading Numpy to 1.19.3 for Windows 10 2004 compatibility problems
    - skip blocking Scikit-Learn installation for Python 3.9


===== PM4Py 2.1.0.1 =====
This is a *hotfix* release, consisting of the following *hotfixes*:
1. commit f6cdf1a9
    - hotfix problem in XES importer parameters read


===== PM4Py 2.1.0 =====
This is a *major* release, consisting of the following *major* changes:
1. commit 6afd8ab9
    - support for importing/exporting BPMN files;
    - supported elements: tasks, xor, and, or gateways
    - conversion of BPMN to WF-net
    - conversion of Process Tree to BPMN
2. commit a0a7fd09
    - bug fix in the inductive miner: sequence cuts were to maximal, leading to underfitting models (involving too many skips)
3. commit 848a1610
    - conversion of dataframes to event streams / event logs now detects the use of XES Extensions

The following *minor* changes included in this release:
1. commit 8874f7b4
    - add statistics on concurrent activities
    - discover eventually follows relations with concurrent activities
2. commit 3b8fcd4a
    - apply invisible transition reduction on Petri nets obtained by Heursistic Miner
3. commit 0138f93d
    - deprecated 'pm4py.write_csv' -> conversion and subsequent pandas export should be used.
4. commit 5b32725a
    - fix use of deepcopy in event log conversion
5. commit 33103b5c
    - fix get-variants behavior for event log / df (yielded different results)



===== PM4Py 2.0.1 =====
This is a minor release, consisting of the following changes:
1. commit 81579e19e
    - relaxing the importing of some dependencies (pandas, pulp, graphviz, intervaltree)
    to make a basic set of functionalities of PM4Py work even without those dependencies
2. commit ed45eafc
    - fixing circular dependencies issues and added partial compatibility with (old) Python 3.4
3. commit c51b1f02
    - parametrizing size of the thread pool in streaming package
4. commit b9d47b83
    - fix the live event stream class to finish all the events that are still in the internal queue when stop() is called
5. commit 8e07d847
    - add (unbounded) dfg discovery on an event stream
6. commit 4c115dbb
    - fix bug in hash function of traces
7. commit 16e3f7f5
    - integration of the wf-net to process tree algorithm described in https://doi.org/10.3390/a13110279
8. commit 0dd8f28e
    - fix bug in the alpha+ algorithm (was adding artificial start/end to the underlying event log)
9. commit 1a26f678
    - allow creation of 'live' streaming objects directly from xes and csv files
10. commit b08564ed
    - start minor support for interval-based process models
11. commit 36cb7130
    - added support for generic dictionaries in streaming conformance checking


===== PM4Py 2.0.0 =====
This is a *major* release, consisting of the following *major* changes:
1. commit f408a181
    - add streaming token-based replay and footprint-based comparison
2. commit a9c5aa34
    - compatibility with Python 3.9 (limited to windows)
3. commit 7a89d4dd
    - remove deprecated factories

The following *minor* changes included in this release:
1. commit 1a8f9281
    - bug fix in PANDAS case size filter
2. commit fde08b03
    - output conformance checking diagnostics in a dataframe
3. commit 62801513
    - improved performance of token-based replay with duplicate labels


===== PM4Py 1.5.2.2 =====
This is a minor release, consisting of the following changes:
1. commit 2d4a8b67e25164838030dca709816918ddbf9279
    - fixed dependencies on factories. fixed some release notes. fixed some deprecations.
2. commit 0d75241676a736919952e5c9ab96ab2be4c71046
    - added utility for trace attributes filtering
3. commit d8433ac1bbb57082b19b3b97bc726b353096c76e
    - better specification of 'stable' requirements


===== PM4Py 1.5.2.1 =====
This is a minor release, consisting of the following changes:
1. commit a5befe62f84af0f3dbe734c713cc8c2c1fc22a04
    - added WOFLAN to the simplified interface
2. commit a6fde4ccfdf0465d8919d3c72d4400bce8d4ab0e
    - fixed some deprecation warnings for external libraries


===== PM4Py 1.5.2 =====
This is a minor release, consisting of the following changes:
1. commit c42bad174247eb13134e0cb4acb0703c301aa869
    - fixed the compatibility with Python 3.5
2. commit 13cd96da7fe22427839f1b21dd38a5ac8ff8c231
    - provided alternative visualizations through Matplotlib of the main visualizations
3. commit 7bf3aea0b4638f6eceaa192ec37e17370e47f560
    - fixing a parameter issue on stochastic playout
4. commit e7e3dfa11264a7e737ca7b65165eb7f719817f59
    - utility to remove an arc


===== PM4PY 1.5.1 =====
This is a minor release, consisting of the following changes:
1. commit 526342e3e96c7386dc7451ac0d9ec74c76b86b4f
    - performance improvement of the 'less memory' alignment variant
2. commit 9e926a5d1a373d124a041c72f909eb34083f4649
    - removed the old soundness check
3. commit 83c71eaaa9bb4ee55e2f773dd3fc9704c6324704
    - generalization of the heuristics miner visualization
4. commit 7e7d9ba9e9b4f94d9801f5c8df3c5e4b3afd5971
    - improved speed of event log sampling
5. commit 11d06ba2a44fd7d0a83e439b6615befad5e3c4ba
    - faster process tree playout (recursive, ignoring PT statespace)
6. commit ce3a8609013bd7f5890b52cb44e155b57b2fc1c0
    - allow adding (arbitrary) data to transition system


===== PM4PY 1.5.0 =====
This is a *major* release, consisting of the following *major* changes:
1. commit 3bb5125f1849985ec9e2ba7962a287a25ede8e43
    - new implementation of the (classical) Inductive Miner, based on the PhD thesis of Sander Leemans.
    the implementation covers the following fall through functions:
        - empty trace
        - strict tau loop
        - tau loop
        - activity once per trace
        - activity concurrent
        - flower loop
2. commit 1639d7a17660b4641a58cb435f7061d4168ce422
    - implemention of 'WOFLAN', based on the PhD thesis of Eric (H.M.W.) Verbeek.

The following *minor* changes included in this release:
1. commit 3c9ed4b5e1860e2494d3b68668e3e1021ee59585
    - invisible transition reduction in process tree to Petri net transformation
2. commit 26ac905fed4703724805f8fb1b5daa21475df147
    - minor optimizations in process tree alignment approximation algorithm
3. commit c5b5ffdd51cd832be14d3078948e29f88f6c2673
    - add time-out parameter to decomposed alignment calculation
4. commit 4a5fb9ff5ab395529062ce92747b9624a1799b0e
    - add bipartite graph matching for correlation mining to obtain exact matching results
5. commit 30b9059fac3d59abac1c973637bd66388d7dd6db
    - bug fix in parameter parsing of log conversions
6. commit acc46269040a3b60bdcc6f5afe9ea55ddb5549e1
    - minor performance improvement of process tree playout
7. commit 5dd0fe17d5a07a2096afc647306a5673d86508ba
    - apply trace-level directly on pandas data frames
8. commit 4c35335da6a6d4419b68a49af3cbd358eca8881d
    - add 'COUNT' functionality for log/dfg statistics, e.g., in how many cases does act 'A' appear?


===== PM4PY 1.4.1.1 =====
This is a hotfixes release, consisting of the following changes:
1. commit 76df914ad48b93a72127b0d79e5547669d3148db
    - fixed bug in less-memory alignments when im == fm


===== PM4PY 1.4.1 =====
This is a minor release, consisting of the following changes:
1. commit 9cfd4183968118f488c95ab0bbd7e3e9b66ba355
    - alignments approximation on process trees
2. commit fc724c4c9e00a388b94efea50be46412c1351bc5
    - refactoring correlation miner
    - increased scalability of the correlation miner
3. commit f9a898da47367f86bf616a7bc8dc796be1b3e440
    - discovery of log skeleton from the list of variants
4. commit e18021f06e4431628a84b441acf136d44c9baed6
    - revision/enrichment of simplified API


===== PM4PY 1.4.0 =====
This is a *major* release, consisting of the following *major* changes:
1. commit cba7a2e574aa15709d0a2dda35f8a27da9200f42
    - first beta release of simplified 'pythonic' method invocation (see examples/simplified_interface.py)
2. commit ade44e6d78551c454b477f36cbe3248a5d4e6c8b
    - added the 'correlation miner' to PM4Py (https://is.tm.tue.nl/staff/rdijkman/papers/Pourmirza2017.pdf)

The following *minor* changes included in this release:
1. commit 4616952ee5c184d35d26e986b298e1e586b38b3f
    - minor refactoring of the alignment code
2. commit 3477e5345068018fa6aa91e04b6da4184e4d3c94
    - update of verions of package dependencies
3. commit 9564b54a7111916c7bc3d6f1e4c56f3829978efe
    - allow visualization of conformance checking results on process tree
4. commit c5fa9dee9bf7e4eed56785eadc423b59214d3df0
    - fix compatibility with latest IPython API
5. commit 616623b358d1e1a9aa789f43e2c8cf7670ee4d79
    - clean-up in linear solver functionality + bug fix in usage of PulP result vector
7. commit 988258a2c655d17201c5b1a7120d19ab5954dbe3
    - added 'extensive' playout for process trees (for footprint comparison)


===== PM4PY 1.3.5.2 =====
This is a hotfix release, consisting of the following changes;
1. commit a31467a560b940a2cb426751e032b4ea79bbb29f
    - add cast to Event class in event conversion
2. commit 0febe4eda5772685498da2d79d144effdf61ce20
    - fix in alpha miner unrelated-ness check, yielded self-loops in some cases


===== PM4PY 1.3.5.1 =====
This is a hotfix release, consisting of the following changes;
1. commit 844459e366e77ebf88a8d01728064048d71a3e6f
    - remove pyemd from requirements as it requires a full C studio installation; can be installed and used *optionally*


===== PM4PY 1.3.5 =====
This is a minor release, consisting of the following changes:
1. commit 143f60a0b4fb265ba5e9d997efddf8f8d66458c3
    - add support for process tree importing (.ptml files)
2. commit 4b9132f2835f574d9e7e5af113e5fc96bd821ccf
    - add new A* version that encodes the states of the state-space differently (up to 10% memory reduction)
3. commit 6cdf4483548027420b0a54c681a3ecfd515ab8f3
    - bug fix for de/recomposition approach to handle duplicated labels
4. commit 93e6e84c4ea78afc562f4ba6cee42de8718eb4cb
    - add 'stochastic' playout, i.e., use token-based replay on a given log to guide the playout of a given Petri net
5. commit 107797c5d1be1d742e6522a14231f4f9fce1cb38
    - add EMD-based process model evaluation ('Earth Mover's Distance' between log/model)
6. commit 1e02596bc90b6fc22a8c89e80567bdddc2c8f1b7
    - add process tree based footprint computation
7. commit 58149e7f085bbedb47e31d58d10e37d686e46a72
    - small fix in importing of parquet files
8. commit b08675fe8c03207c4701d2eb8b91c234e3ddbe1b
    - fix in IMdf; the noise threshold was overridden before
9. commit 921328cd06d8870ecaa601d53cfde30a6015aec7
    - parameterize simplicity metric to use a given 'K' for reference
10. commit 8403093c3e18c1493f4fd72bc83914dadb03e4c2
    - change the color scheme for net comparison
11. commit 772ea5d5af9ab2fa3a424b91670d81487ab2667b
    - minor fix for timestamps that end with symbol 'Z' (Zero timestamp)
12 commit 1e13cbdb011dff175850c4c665283bf60e0db84c
    - fix Scipy dependency for tree generator


===== PM4PY 1.3.4 =====
This is a minor release, consisting of the following changes:
1. commit f05ba60e2faa28b2f2e2d7ef65e0ac415ae298e8
    - improved memory performance of Dijkstra-based alignments, restriction of model-move scheduling is applied (only one of many is chosen)
2. commit b99da02411259897f1df52f9a9a62153228dab8a
    - force PuLP <= 2.1 is forced (for now, due to excessive console output of v2.2.)
    - new version of Pyvis requires additional dependencies (Apache, BSD, MIT licenses), which are now specified
3. commit a42d0f087c94cb9e7914532f7ae0228af3a7f9ce
    - add 'extensive' playout, which allows to generate all traces in the language of a model up-to a given length.
4. commit eaed442d10a5b4c9eead3966cef473e2c3f0d61b
    - improved efficiency of reachability graph computation
    - added footprint-based conformance checking


===== PM4PY 1.3.3 =====
This is a minor release, consisting of the following changes:
1. commit 59630ed8456d9e7842e05fee4c53ff1a3d1389a0
    - improved memory performance of Dijkstra-based alignments
2. commit 1278713e2209d7b1e2287afbd9d80097db028617
    - minor fixes in (to-be-deprecated) Parquet importer and exporter


===== PM4PY 1.3.2 =====
This is a minor release, consisting of the following changes:
1. commit 98e6d6d6219cceeeb2421392e9981ec808d2a468 (Merge Request #89)
    - Support importing and exporting of '.dfg' files (similar to ProM 6.10)
2. commit 7ca768b7fcd1eea468bcdb1c1e8c9397676b511a (Merge Request #90)
    - Add a detailed list of all third-party dependencies (README.third_party.md)
3. cmmit e0685638c6c0c171583108e23f752ebef70d033e (Merge Request 94)
    - New version of Dijkstra based alignment computation


===== PM4PY 1.3.1 =====
This is a minor release, consisting of the following changes:
1. commit 00d7c405628033e8f383a845e61a84205f7bbc83
    - Change the color scheme of the log-log comparison (pm4py.algo.enhancement.comparison.petrinet)
2. commit e84c7dc88907b408b4caf97524dd69a378e1859e
    - Update the README file
3. commit 332de04112cf780cbc711553e34ca4b835ee8425
    - add parameters object to transient analysis call to dfg learner
4. commit c7a76e0aaffb5dbcad769b2fbc52fd8c03703769
    - cleanup of the petri net impoprter/exporter, i.e., stochastic/layout information is now stored in the 'properties' object of places/transitions/nets
5. commit f0976015c2b5b7384135855e75b36f69fb44a4db
    - add final marking to the basic playout of Petri nets
6. commit e0d43c6dd5ee2492eabfd14c507b430088ec9cf0
    - allow prefixes in petri net attribute names (petri net importing)
7. commit d51430106dea70473777c6868a3676c027faf607
    - fix paths filter for Pandas dataframe when dataframe is not sorted
8. commit 095f35a3bf9f9c3bea0d518c72c76380f38b77b2
    - add support for (correctly) importing lists from .xes files


===== PM4PY 1.3.0 =====
This is a *major* release, consisting of the following *major* changes:
1. commit b4cea4be6fe6ff90f58c405f9f0acb4dbac973f4
    - The factories have been renamed (backward-compatible, deprecation) by a more meaningful name.
2. commit e8f250fec6781c088da8204923ad8817f1b5d689
    - decision point mining with alignments (for any scikit classification approach) is now integrated.
3. commit 4ff811ab80b5df15e5ec1da082b4f76c72dcf684
    - trace attribute hierarchical clustering is now integrated (MSc Thesis Yukun Cao; FIT/RWTH)
4. commit 4fca12c1608818348bbd51e390140a8f7e79d7f6
    - alignments decomposition/recomposition is now integrated

Minor changes included in this release:
1. commit 112dc3fc56f0d5e3f3ae0c737a5b0b001be31ba5
    - fixed typo in Petri net weight (authorship PR: dominiquesommers)
2. commit f8d52aa69a3d720d45a93b35c79b4241bb8f7691
    - added the possibility to provide the final marking to the playout factory
3. commit 4a74ef159d03d3cf3ca43bd7c99f5f97da16baf8
    - fixed some problems in the evaluation of replay fitness of recomposed alignments
4. commit 9a5a64ea2941d69be07ee0e93b771c80f5820166
    - introduced hash functions for event log objects
5. commit 1f40a17dcade522d308b56a9f53b40c5b8a95dfc
    - cleaning circular dependencies. relaxing some absolutely strict dependencies for some border-line configurations.
6. commit 52f23361499ca1b850bef4607c25bdfd21001283
    - updated release notes and documentation
7. commit 9780ef609db7bbb24323d3584abc2338f24252d3
    - fixed problem with the copy of Event/Trace/EventStream/EventLog objects (signaled by M.Pegoraro)
8. commit 51802f0828a6d207a5185c06a71bdb3a9faa1a46
    - fixed problem with sampling log (signaled by jacksbrajin)
9. commit b1f16bf087691181adcf5616aa85e3e454a7169c
    - fixed problem with the discovery of 2-loops in the Heuristics Miner (authorship PR: czwilling)
10. commit 9f76d2e61dbc1cc74fccafac6f60d9ce69b7c791
    - added table_to_stream auxiliary function in dataframe_utils
11. commit c96dcb16064ed156a1f48075445113bb5afc6264
    - fixed get_variants_acyclic function in petri utils (authorship: M.Pegoraro)


===== PM4PY 1.2.13 =====
This is a minor release, consisting of the following changes:
1. commit 531b767d85bb4c95996ae0c9644a958f75aad120
	- fixed utilities of Petri nets (acyclic net variants (M. Pegoraro); strongly connected components by NX graph)
2. commit c9cebbfab9c82bf8edbe8851a000fd1b1f31f8be
    - added a 'properties' object to all members of the Petri net class (including transitions/places/arcs)


===== PM4PY 1.2.12 =====
This is a minor release, consisting of the following changes:
1. commit ef3b4b62fd186df46236a8af9aa890358dbcd1bc
    - Fixing a problem in the generation of logs from process trees
2. commit 31e1cd29437d6b183357bbc5c103131484d390b3
    - Removing the problematic dependencies ortools and pyarrow in the project (if installed, can be used, but not anymore installed by default)
3. commit 548c57a6d2340dcaba7ef11464ebe193f8fb9c5c
    - Fixed filter by variants percentage
4. commit c49a9c441feb65a74d5c5da774fdda79295665cc
    - Fixing some problems of the token-based replay with the count of tokens at global and local level
5. commit f554aec318717ee1fb7f81c4e0acbd6da7e7bc34
    - Fixing continuous time Markov Chain steady-state analysis
    - Converting a performance DFG to a Q-matrix for transient analysis
6. commit cc766164f2397fe2cb33f8278372469e25cfecd6
    - Fixing the business hours module to support full-days shifts (e.g. from 0 to 24)
7. commit cc766164f2397fe2cb33f8278372469e25cfecd6
    - Introducing another variant of the token-based replay (backwards state space exploration; support duplicate transitions)
8. commit 1b3c32916fe0ccbc4d3f73a44cc68e2ca83a810e
    - Visual log comparison on a Petri net by plasma coloring
9. commit e05145de972944f211f2763656eb6e41aa64e0b5
    - Completely revise the process tree fold and tau reduce functions
10. commit c3f66b8cb8667c2f204a1da899a216656386c2fa
    - ignore comments in .pnml files


===== PM4PY 1.2.11 =====
This is a minor release, consisting of the following changes:

1. commit e8b030afd37559c93f79e1dd030fdc540aa62135
    - provide fast-parquet library as an alternative to read/write parquet files.
2. commit 557472bc78900d90beb0757279ef29b89aa410b1
    - integrate LogSkeleton for process discovery and conformance checking
3. commit 502c5d722d483c567f0e08c16da0bb4c87a94e36
    - remove the empty performance spectrum visualizer folder
4. commit 6f320562a836cd949dbbe6ec7751f8f9514b01ec
    - bug fix in calling alignment code directly (parameter object initialization)
5. commit 471f414820c7b3f919aa97ccdc684d40cf132b3c
    - fixed dependency problem with ORTools and PyArrow
6. commit 90ba7bf1495fdac7ccef3112efa95687c46a5dd1
    - support importing and exporting of Petri net weights
7. commit 157fadffd3b953c105e67f4909547f097d77ea0a
    - reduce inernal (cyclic) dependencies within PM4Py
8. commit f38b6089b7eb6a4518a9c33e9775120874352657
   commit af1328e2dad82f0a059e00942167a29cb918c85f
   commit e8e1ab443f2dedb2cd348f35bc49eed412d66e1d
    - fix the hash and equals function of process trees
9. commit 229bd7ed78ea80aefbb6c7fcfa173edda682c1c7
    - Refactoring of the Monte Carlo simulation.
        - extend the simulation to support arc weights that are provided by the replay (e.g. informed transition pickup)
        - extend the simulation to support more than one resource per place through semaphores
        - maximum execution time per simulation thread
        - general refactoring of the code
        - introduce logging information about the simulation
        - improving documentation
        - improving clarity of the code
10. commit f5132302e06aa49f26ab3264bb3147d0660a11c0
    - Solved log generation from tree slowness
      The equality function in process tree class were ok, but for log generation different taus shall give different ids,
      hence an extension to the process tree class overriding the two methods is provided.
11. commit 9e64f2635123aa5c3146fb2ad03863cbf93175df
    - Fix pack for current integration branch (150220)
    - some pre-release fixes for the current integration branch:
        - fixed incongruency in variants statistics (was there for log, not for dataframes)
        - increased coverage of tests, and made some of them more lean
        - introduced some additional tests on the new functionalities
        - updated Dockerfile
        - updated setup with new packages
        - removed remainings of the SIMPLE algorithm in the tests folder
12. commit 382162c648fb8e32b0145a6ff9427af8a7fb39fa
    - Some cleaning interventions and make-it-ready interventions for the future integration of the classic version if the inductive miner
        - fixed parameters initialization to make it uniform for the rest of the project for all the versions of IMDF
        - added missing documentation in factory (was there only in the versions)
        - moved log conversions from factory to specific versions (since they are indeed version specific, if later we include the log version)
        - removed some useless calculations on the new DFG based versions (were there, but never used!)
        - introduced two new methods, apply_variants and apply_tree_variants, that are able to apply inductive miner from a list of variants
        - separated DEFAULT_VARIANT from DEFAULT_VARIANT_DFG (indeed, the first in future versions may become the log)
        - increased number of tests in the tests/ folder for inductive miner


===== PM4PY 1.2.10 =====
This is a minor release, consisting of the following changes:

1. commit f571ec65ca544a9322b89cf96299d03da65de5a0
    - change import DFG to PN
    - fixed bugs in the process tree parsing
    - fixed bugs in the process tree parsing
2. commit dca5cc602ba8381e5d4e265341dfc5a5292a80c0
    - fixed a problem with alignments when transitions have empty preset
3. commit 945fd64e481c0fbf020da7f71cb1a7974ae9629c
    -  made visualization deterministic for process trees, Petri nets and DFGs
4. commit 15be58abb314c679ddf3b65fa6832c680768c413
    -  generic parsing dates (not anymore strictly reliant on ciso8601)
5. commit 68643cb109503e54787f98eb8f40650e37aa151e
    - fixed problem with process tree hashing
6. commit 9d27f132d40638933be00f9d178e9a1167d36166
    - fixed some problems in the conversion between the log types


===== PM4PY 1.2.9 =====
This is a minor release, consisting of the following changes:

1. commit ed42182f32eba37df71d9f466ad165036f8d1086
    - full support for numpy v1.18
2. commit d1a418f8fa2513a469149383fe69df9a4e6fea06
    - full support pandas v1.0
3. commit be0a282be033765c9d1d7f1a7ba541a11c046834
    - fixed matplotlib backend settings


===== PM4PY 1.2.8 =====
This is a minor release, consisting of the following changes:

1. commit #6908a34c73c74c42aac3ddf31b964fcae680919e
    - Bug fix for the Inductive Miner implementation, i.e., sequential patterns are now correctly discovered.
2. commit #881f1fa4e76b9e35c2d80ab7d241183b2d6871c0
 'Best effort fix' for graphviz based visualizations, i.e., trying to reduce the number of


===== PM4PY 1.2.7 =====
This is a minor release, consisting of the following changes:

- Bug fix (programming error) in the alignments code
- Changed recursion depth in token-based replay invisibles exploration
- Removed copy.copy for parent nodes of childs in log generation from process tree
- Fixed "should_close" for XOR node in PT generation
- Fixed "execute_enabled" for parallel and OR node in PT generation
- Bug fix process tree children setter
- Consider only fittin traces in the Align-ETConformance count
- Consider ALL the optimal alignments (as described in the paper) and not only the first one
- Refactoring: moving of utilities and making the search function using Dijkstra (since we are looking for fit paths) instead of A*
- LTL Checker updated:
    - Making existing filters more performant (A eventually B eventually C)
    - Introducing A eventually B eventually C eventually D
    - Introducing time boundaries for each arc of the eventualties
- drop windows platform reuquirement for ortools/pyarrow


===== PM4PY 1.2.6 =====
This is a minor release, consisting of the following changes:

- Pyarrow serialization integration (supporting in-memory and to .pkl file serialization)
- bug fix in the 'escaping edges' based precision<|MERGE_RESOLUTION|>--- conflicted
+++ resolved
@@ -1,15 +1,14 @@
-<<<<<<< HEAD
 ===== PM4Py 2.1.X.Y ====
 This is a *xxx* release, consisting of the following changes:
 1. commit 'hotfixes':
     - add fall-back to time-range filter if incorrect argument is passed
 
-=======
+
 ===== PM4Py 2.1.3.2 =====
 This is a *hotfix* release, consisting of the following changes:
 1. commit b5cb7f0d, f1c0f037, 960d40e9
     fix naming consistency in the filtering interface of pm4py.
->>>>>>> b9632f52
+
 
 ===== PM4Py 2.1.3.1 =====
 This is a *hotfix* release, consisting of the following changes:
