<<<<<<< HEAD
'''
    This file is part of PM4Py (More Info: https://pm4py.fit.fraunhofer.de).

    PM4Py is free software: you can redistribute it and/or modify
    it under the terms of the GNU General Public License as published by
    the Free Software Foundation, either version 3 of the License, or
    (at your option) any later version.

    PM4Py is distributed in the hope that it will be useful,
    but WITHOUT ANY WARRANTY; without even the implied warranty of
    MERCHANTABILITY or FITNESS FOR A PARTICULAR PURPOSE.  See the
    GNU General Public License for more details.

    You should have received a copy of the GNU General Public License
    along with PM4Py.  If not, see <https://www.gnu.org/licenses/>.
'''

from pm4py.objects.petri_net import obj, properties, semantics, utils, saw_net
=======
from pm4py.objects.petri_net import obj, properties, semantics, utils, saw_net, stochastic
>>>>>>> ff3f8465
<|MERGE_RESOLUTION|>--- conflicted
+++ resolved
@@ -1,4 +1,3 @@
-<<<<<<< HEAD
 '''
     This file is part of PM4Py (More Info: https://pm4py.fit.fraunhofer.de).
 
@@ -16,7 +15,4 @@
     along with PM4Py.  If not, see <https://www.gnu.org/licenses/>.
 '''
 
-from pm4py.objects.petri_net import obj, properties, semantics, utils, saw_net
-=======
-from pm4py.objects.petri_net import obj, properties, semantics, utils, saw_net, stochastic
->>>>>>> ff3f8465
+from pm4py.objects.petri_net import obj, properties, semantics, utils, saw_net, stochastic