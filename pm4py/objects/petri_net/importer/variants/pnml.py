--- conflicted
+++ resolved
@@ -25,7 +25,6 @@
 from pm4py.objects.petri_net.obj import PetriNet, Marking, ResetNet, InhibitorNet, ResetInhibitorNet
 from pm4py.objects.petri_net.utils.petri_utils import add_arc_from_to
 from pm4py.objects.petri_net import properties as petri_properties
-<<<<<<< HEAD
 from pm4py.util import constants, exec_utils
 from enum import Enum
 import warnings
@@ -34,42 +33,6 @@
 class Parameters(Enum):
     ENCODING = "encoding"
     AUTO_GUESS_FINAL_MARKING = "auto_guess_final_marking"
-=======
-from pm4py.objects.random_variables.random_variable import RandomVariable
-from pm4py.util import constants
-
-
-@deprecation.deprecated(deprecated_in="2.1.1", removed_in="3.0",
-                        current_version=VERSION,
-                        details="Use the entrypoint import_from_string method")
-def import_petri_from_string(petri_string, parameters=None):
-    """
-    Import a Petri net from a string
-
-    Parameters
-    ----------
-    petri_string
-        Petri net expressed as PNML string
-    parameters
-        Other parameters of the algorithm
-    """
-    if parameters is None:
-        parameters = {}
-
-    fp = tempfile.NamedTemporaryFile(suffix='.pnml')
-    fp.close()
-
-    if type(petri_string) is bytes:
-        with open(fp.name, 'wb') as f:
-            f.write(petri_string)
-    else:
-        with open(fp.name, 'w') as f:
-            f.write(petri_string)
-
-    net, initial_marking, this_final_marking = import_net(fp.name, parameters=parameters)
-    os.remove(fp.name)
-    return net, initial_marking, this_final_marking
->>>>>>> 4be1c5d2
 
 
 def import_net(input_file_path, parameters=None):
