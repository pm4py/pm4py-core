import os
import tempfile
import time

from lxml import etree, objectify

from pm4py.meta import VERSION
from pm4py.objects.petri_net.utils import final_marking
from pm4py.objects.petri_net.obj import PetriNet, Marking, ResetNet, InhibitorNet, ResetInhibitorNet
from pm4py.objects.petri_net.utils.petri_utils import add_arc_from_to
from pm4py.objects.petri_net import properties as petri_properties
<<<<<<< HEAD
from pm4py.util import constants, exec_utils
from enum import Enum
import warnings
=======
from pm4py.objects.random_variables.random_variable import RandomVariable
from pm4py.util import constants, exec_utils
from enum import Enum


class Parameters(Enum):
    ENCODING = "encoding"
>>>>>>> 7bc39360


class Parameters(Enum):
    AUTO_GUESS_FINAL_MARKING = "auto_guess_final_marking"


def import_net(input_file_path, parameters=None):
    """
    Import a Petri net from a PNML file

    Parameters
    ----------
    input_file_path
        Input file path
    parameters
        Other parameters of the algorithm

    Returns
    -----------
    net
        Petri net
    im
        Initial marking
    fm
        Final marking
    """
    if parameters is None:
        parameters = {}

    encoding = exec_utils.get_param_value(Parameters.ENCODING, parameters, None)

    parser = etree.XMLParser(remove_comments=True, encoding=encoding)
    tree = objectify.parse(input_file_path, parser=parser)
    root = tree.getroot()

    return import_net_from_xml_object(root, parameters=parameters)


def import_net_from_string(petri_string, parameters=None):
    """
    Imports a Petri net from a string

    Parameters
    -------------
    petri_string
        (Binary) string representing the Petri net
    parameters
        Parameters of the algorithm

    Returns
    -----------
    net
        Petri net
    im
        Initial marking
    fm
        Final marking
    """
    if parameters is None:
        parameters = {}

    encoding = exec_utils.get_param_value(Parameters.ENCODING, parameters, constants.DEFAULT_ENCODING)

    if type(petri_string) is str:
        petri_string = petri_string.encode(encoding)

    parser = etree.XMLParser(remove_comments=True)
    root = objectify.fromstring(petri_string, parser=parser)

    return import_net_from_xml_object(root, parameters=parameters)


def import_net_from_xml_object(root, parameters=None):
    """
    Import a Petri net from an etree XML object

    Parameters
    ----------
    root
        Root object of the XML
    parameters
        Other parameters of the algorithm:
        - AUTO_GUESS_FINAL_MARKING: automatic guessing the final marking from the .pnml file
    """
    if parameters is None:
        parameters = {}

    auto_guess_final_marking = exec_utils.get_param_value(Parameters.AUTO_GUESS_FINAL_MARKING, parameters, True)

    net = PetriNet('imported_' + str(time.time()))
    marking = Marking()
    fmarking = None

    nett = None
    page = None
    finalmarkings = None
    variables = None

    stochastic_information = {}

    for child in root:
        nett = child

    places_dict = {}
    trans_dict = {}

    if nett is not None:
        for child in nett:
            if "page" in child.tag:
                page = child
            if "finalmarkings" in child.tag:
                finalmarkings = child
            if "variables" in child.tag:
                variables = child

    if page is None:
        page = nett

    if page is not None:
        for child in page:
            if "place" in child.tag:
                position_X = None
                position_Y = None
                dimension_X = None
                dimension_Y = None
                place_id = child.get("id")
                place_name = place_id
                number = 0
                for child2 in child:
                    if child2.tag.endswith('name'):
                        for child3 in child2:
                            if child3.text:
                                place_name = child3.text
                    if child2.tag.endswith('initialMarking'):
                        for child3 in child2:
                            if child3.tag.endswith("text"):
                                number = int(child3.text)
                    if child2.tag.endswith('graphics'):
                        for child3 in child2:
                            if child3.tag.endswith('position'):
                                position_X = float(child3.get("x"))
                                position_Y = float(child3.get("y"))
                            elif child3.tag.endswith("dimension"):
                                dimension_X = float(child3.get("x"))
                                dimension_Y = float(child3.get("y"))
                places_dict[place_id] = PetriNet.Place(place_id)
                places_dict[place_id].properties[constants.PLACE_NAME_TAG] = place_name
                net.places.add(places_dict[place_id])
                if position_X is not None and position_Y is not None and dimension_X is not None and dimension_Y is not None:
                    places_dict[place_id].properties[constants.LAYOUT_INFORMATION_PETRI] = (
                        (position_X, position_Y), (dimension_X, dimension_Y))
                if number > 0:
                    marking[places_dict[place_id]] = number
                del place_name

    if page is not None:
        for child in page:
            if child.tag.endswith("transition"):
                position_X = None
                position_Y = None
                dimension_X = None
                dimension_Y = None
                trans_id = child.get("id")
                trans_name = trans_id
                trans_visible = True
                trans_properties = {}
                trans_guard = child.get("guard")
                if trans_guard is not None:
                    trans_properties[petri_properties.TRANS_GUARD] = trans_guard

                random_variable = None

                for child2 in child:
                    if child2.tag.endswith("name"):
                        for child3 in child2:
                            if child3.text:
                                if trans_name == trans_id:
                                    trans_name = child3.text
                    elif child2.tag.endswith("graphics"):
                        for child3 in child2:
                            if child3.tag.endswith("position"):
                                position_X = float(child3.get("x"))
                                position_Y = float(child3.get("y"))
                            elif child3.tag.endswith("dimension"):
                                dimension_X = float(child3.get("x"))
                                dimension_Y = float(child3.get("y"))
                    elif child2.tag.endswith("toolspecific"):
                        tool = child2.get("tool")
                        if "ProM" in tool:
                            activity = child2.get("activity")
                            if "invisible" in activity:
                                trans_visible = False
                        elif "StochasticPetriNet" in tool:
                            distribution_type = None
                            distribution_parameters = None
                            priority = None
                            weight = None

                            for child3 in child2:
                                key = child3.get("key")
                                value = child3.text

                                if key == "distributionType":
                                    distribution_type = value
                                elif key == "distributionParameters":
                                    distribution_parameters = value
                                elif key == "priority":
                                    priority = int(value)
                                elif key == "weight":
                                    weight = float(value)

                            from pm4py.objects.random_variables.random_variable import RandomVariable

                            random_variable = RandomVariable()
                            random_variable.read_from_string(distribution_type, distribution_parameters)
                            random_variable.set_priority(priority)
                            random_variable.set_weight(weight)
                    elif child2.tag.endswith(petri_properties.WRITE_VARIABLE):
                        # property for data Petri nets
                        if petri_properties.WRITE_VARIABLE not in trans_properties:
                            trans_properties[petri_properties.WRITE_VARIABLE] = []
                        trans_properties[petri_properties.WRITE_VARIABLE].append(child2.text)
                    elif child2.tag.endswith(petri_properties.READ_VARIABLE):
                        # property for data Petri nets
                        if petri_properties.READ_VARIABLE not in trans_properties:
                            trans_properties[petri_properties.READ_VARIABLE] = []
                        trans_properties[petri_properties.READ_VARIABLE].append(child2.text)

                # 15/02/2021: the name associated in the PNML to invisible transitions was lost.
                # at least save that as property.
                if trans_visible:
                    trans_label = trans_name
                else:
                    trans_label = None

                trans_dict[trans_id] = PetriNet.Transition(trans_id, trans_label)
                trans_dict[trans_id].properties[constants.TRANS_NAME_TAG] = trans_name
                for prop in trans_properties:
                    trans_dict[trans_id].properties[prop] = trans_properties[prop]
                net.transitions.add(trans_dict[trans_id])

                if random_variable is not None:
                    trans_dict[trans_id].properties[constants.STOCHASTIC_DISTRIBUTION] = random_variable
                if position_X is not None and position_Y is not None and dimension_X is not None and dimension_Y is not None:
                    trans_dict[trans_id].properties[constants.LAYOUT_INFORMATION_PETRI] = (
                        (position_X, position_Y), (dimension_X, dimension_Y))

    if page is not None:
        for child in page:
            if child.tag.endswith("arc"):
                arc_source = child.get("source")
                arc_target = child.get("target")
                arc_weight = 1
                arc_type = None
                arc_properties = {}

                for arc_child in child:
                    if arc_child.tag.endswith("inscription"):
                        for text_element in arc_child:
                            if text_element.tag.endswith("text"):
                                arc_weight = int(text_element.text)
                    elif arc_child.tag.endswith(petri_properties.ARCTYPE):
                        for text_element in arc_child:
                            if text_element.tag.endswith("text"):
                                arc_type = text_element.text

                if arc_source in places_dict and arc_target in trans_dict:
                    if arc_type == petri_properties.INHIBITOR_ARC and not isinstance(net, InhibitorNet):
                        if isinstance(net, ResetNet):
                            net = ResetInhibitorNet(name=net.name, places=net.places, transitions=net.transitions, arcs=net.arcs, properties=net.properties)
                        else:
                            net = InhibitorNet(name=net.name, places=net.places, transitions=net.transitions, arcs=net.arcs, properties=net.properties)
                    if arc_type == petri_properties.RESET_ARC and not isinstance(net, ResetNet):
                        if isinstance(net, InhibitorNet):
                            net = ResetInhibitorNet(name=net.name, places=net.places,
                                                    transitions=net.transitions, arcs=net.arcs,
                                                    properties=net.properties)
                        else:
                            net = ResetNet(name=net.name, places=net.places,
                                           transitions=net.transitions, arcs=net.arcs,
                                           properties=net.properties)
                    a = add_arc_from_to(places_dict[arc_source], trans_dict[arc_target], net, weight=arc_weight, type=arc_type)
                    for prop in arc_properties:
                        a.properties[prop] = arc_properties[prop]
                elif arc_target in places_dict and arc_source in trans_dict:
                    a = add_arc_from_to(trans_dict[arc_source], places_dict[arc_target], net, weight=arc_weight, type=arc_type)
                    for prop in arc_properties:
                        a.properties[prop] = arc_properties[prop]

    if finalmarkings is not None:
        fmarking = Marking()
        for child in finalmarkings:
            for child2 in child:
                place_id = child2.get("idref")
                for child3 in child2:
                    if child3.tag.endswith("text"):
                        number = int(child3.text)
                        if number > 0:
                            fmarking[places_dict[place_id]] = number

    if variables is not None:
        net.properties[petri_properties.VARIABLES] = []
        for child in variables:
            variable_type = child.get("type")
            variable_name = ""
            for child2 in child:
                if child2.tag.endswith("name"):
                    variable_name = child2.text
            net.properties[petri_properties.VARIABLES].append({"type": variable_type, "name": variable_name})

    if fmarking is None:
        if auto_guess_final_marking:
            # generate the final marking in the case has not been found
            fmarking = final_marking.discover_final_marking(net)
        else:
            warnings.warn("the Petri net has been imported without a specified final marking. Please create it using the method pm4py.generate_marking")

    return net, marking, fmarking<|MERGE_RESOLUTION|>--- conflicted
+++ resolved
@@ -9,22 +9,13 @@
 from pm4py.objects.petri_net.obj import PetriNet, Marking, ResetNet, InhibitorNet, ResetInhibitorNet
 from pm4py.objects.petri_net.utils.petri_utils import add_arc_from_to
 from pm4py.objects.petri_net import properties as petri_properties
-<<<<<<< HEAD
 from pm4py.util import constants, exec_utils
 from enum import Enum
 import warnings
-=======
-from pm4py.objects.random_variables.random_variable import RandomVariable
-from pm4py.util import constants, exec_utils
-from enum import Enum
 
 
 class Parameters(Enum):
     ENCODING = "encoding"
->>>>>>> 7bc39360
-
-
-class Parameters(Enum):
     AUTO_GUESS_FINAL_MARKING = "auto_guess_final_marking"
 
 
