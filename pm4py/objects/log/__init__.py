<<<<<<< HEAD
'''
    This file is part of PM4Py (More Info: https://pm4py.fit.fraunhofer.de).

    PM4Py is free software: you can redistribute it and/or modify
    it under the terms of the GNU General Public License as published by
    the Free Software Foundation, either version 3 of the License, or
    (at your option) any later version.

    PM4Py is distributed in the hope that it will be useful,
    but WITHOUT ANY WARRANTY; without even the implied warranty of
    MERCHANTABILITY or FITNESS FOR A PARTICULAR PURPOSE.  See the
    GNU General Public License for more details.

    You should have received a copy of the GNU General Public License
    along with PM4Py.  If not, see <https://www.gnu.org/licenses/>.
'''
from pm4py.objects.log import importer, exporter, util, log
=======
from pm4py.objects.log import importer, exporter, util, obj
>>>>>>> 3692c571
<|MERGE_RESOLUTION|>--- conflicted
+++ resolved
@@ -1,4 +1,3 @@
-<<<<<<< HEAD
 '''
     This file is part of PM4Py (More Info: https://pm4py.fit.fraunhofer.de).
 
@@ -15,7 +14,4 @@
     You should have received a copy of the GNU General Public License
     along with PM4Py.  If not, see <https://www.gnu.org/licenses/>.
 '''
-from pm4py.objects.log import importer, exporter, util, log
-=======
-from pm4py.objects.log import importer, exporter, util, obj
->>>>>>> 3692c571
+from pm4py.objects.log import importer, exporter, util, obj