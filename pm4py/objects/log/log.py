<<<<<<< HEAD
'''
    This file is part of PM4Py (More Info: https://pm4py.fit.fraunhofer.de).

    PM4Py is free software: you can redistribute it and/or modify
    it under the terms of the GNU General Public License as published by
    the Free Software Foundation, either version 3 of the License, or
    (at your option) any later version.

    PM4Py is distributed in the hope that it will be useful,
    but WITHOUT ANY WARRANTY; without even the implied warranty of
    MERCHANTABILITY or FITNESS FOR A PARTICULAR PURPOSE.  See the
    GNU General Public License for more details.

    You should have received a copy of the GNU General Public License
    along with PM4Py.  If not, see <https://www.gnu.org/licenses/>.
'''
import copy
from collections.abc import Mapping, Sequence
from enum import Enum
=======
import warnings
>>>>>>> 3692c571

warnings.warn("pm4py.objects.log.log is deprecated. please use the class pm4py.objects.log.obj instead")

from pm4py.objects.log.obj import *<|MERGE_RESOLUTION|>--- conflicted
+++ resolved
@@ -1,4 +1,3 @@
-<<<<<<< HEAD
 '''
     This file is part of PM4Py (More Info: https://pm4py.fit.fraunhofer.de).
 
@@ -15,12 +14,7 @@
     You should have received a copy of the GNU General Public License
     along with PM4Py.  If not, see <https://www.gnu.org/licenses/>.
 '''
-import copy
-from collections.abc import Mapping, Sequence
-from enum import Enum
-=======
 import warnings
->>>>>>> 3692c571
 
 warnings.warn("pm4py.objects.log.log is deprecated. please use the class pm4py.objects.log.obj instead")
 
