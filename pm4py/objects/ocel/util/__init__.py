--- conflicted
+++ resolved
@@ -1,21 +1 @@
-<<<<<<< HEAD
-'''
-    This file is part of PM4Py (More Info: https://pm4py.fit.fraunhofer.de).
-
-    PM4Py is free software: you can redistribute it and/or modify
-    it under the terms of the GNU General Public License as published by
-    the Free Software Foundation, either version 3 of the License, or
-    (at your option) any later version.
-
-    PM4Py is distributed in the hope that it will be useful,
-    but WITHOUT ANY WARRANTY; without even the implied warranty of
-    MERCHANTABILITY or FITNESS FOR A PARTICULAR PURPOSE.  See the
-    GNU General Public License for more details.
-
-    You should have received a copy of the GNU General Public License
-    along with PM4Py.  If not, see <https://www.gnu.org/licenses/>.
-'''
-from pm4py.objects.ocel.util import attributes_names, extended_table, flattening, related_objects, related_events, filtering_utils, log_ocel, sampling, convergence_divergence_diagnostics, events_per_type_per_activity, objects_per_type_per_activity, events_per_object_type, ev_att_to_obj_type
-=======
-from pm4py.objects.ocel.util import attributes_names, extended_table, flattening, related_objects, related_events, filtering_utils, log_ocel, sampling, convergence_divergence_diagnostics, events_per_type_per_activity, objects_per_type_per_activity, events_per_object_type, ev_att_to_obj_type, event_prefix_suffix_per_obj, explode
->>>>>>> d6879f01
+from pm4py.objects.ocel.util import attributes_names, extended_table, flattening, related_objects, related_events, filtering_utils, log_ocel, sampling, convergence_divergence_diagnostics, events_per_type_per_activity, objects_per_type_per_activity, events_per_object_type, ev_att_to_obj_type, event_prefix_suffix_per_obj, explode