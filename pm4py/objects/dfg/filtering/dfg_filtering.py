<<<<<<< HEAD
'''
    This file is part of PM4Py (More Info: https://pm4py.fit.fraunhofer.de).

    PM4Py is free software: you can redistribute it and/or modify
    it under the terms of the GNU General Public License as published by
    the Free Software Foundation, either version 3 of the License, or
    (at your option) any later version.

    PM4Py is distributed in the hope that it will be useful,
    but WITHOUT ANY WARRANTY; without even the implied warranty of
    MERCHANTABILITY or FITNESS FOR A PARTICULAR PURPOSE.  See the
    GNU General Public License for more details.

    You should have received a copy of the GNU General Public License
    along with PM4Py.  If not, see <https://www.gnu.org/licenses/>.
'''
import math
import uuid

from pm4py.objects.dfg.utils import dfg_utils
from pm4py.util import constants
from copy import deepcopy

DEFAULT_NOISE_THRESH_DF = 0.16


def generate_nx_graph_from_dfg(dfg, start_activities, end_activities, activities_count):
    """
    Generate a NetworkX graph for reachability-checking purposes out of the DFG

    Parameters
    --------------
    dfg
        DFG
    start_activities
        Start activities
    end_activities
        End activities
    activities_count
        Activities of the DFG along with their count

    Returns
    --------------
    G
        NetworkX digraph
    start_node
        Identifier of the start node (connected to all the start activities)
    end_node
        Identifier of the end node (connected to all the end activities)
    """
    import networkx as nx
    start_node = str(uuid.uuid4())
    end_node = str(uuid.uuid4())
    G = nx.DiGraph()
    G.add_node(start_node)
    G.add_node(end_node)
    for act in activities_count:
        G.add_node(act)
    for edge in dfg:
        G.add_edge(edge[0], edge[1])
    for act in start_activities:
        G.add_edge(start_node, act)
    for act in end_activities:
        G.add_edge(act, end_node)
    return G, start_node, end_node


def filter_dfg_on_activities_percentage(dfg0, start_activities0, end_activities0, activities_count0, percentage):
    """
    Filters a DFG (complete, and so connected) on the specified percentage of activities
    (but ensuring that every node is still reachable from the start and to the end)

    Parameters
    ----------------
    dfg0
        (Complete, and so connected) DFG
    start_activities0
        Start activities
    end_activities0
        End activities
    activities_count0
        Activities of the DFG along with their count
    percentage
        Percentage of activities

    Returns
    ----------------
    dfg
        (Filtered) DFG
    start_activities
        (Filtered) start activities
    end_activities
        (Filtered) end activities
    activities_count
        (Filtered) activities of the DFG along with their count
    """
    import networkx as nx

    # since the dictionaries/sets are modified, a deepcopy is the best option to ensure data integrity
    dfg = deepcopy(dfg0)
    start_activities = deepcopy(start_activities0)
    end_activities = deepcopy(end_activities0)
    activities_count = deepcopy(activities_count0)

    if len(activities_count) > 1 and len(dfg) > 1:
        activities_count_sorted_list = sorted([(x, y) for x, y in activities_count.items()], key=lambda x: x[1],
                                              reverse=True)
        # retrieve the minimum list of activities to keep in the graph, according to the percentage
        min_set_activities_to_keep = set(
            x[0] for x in activities_count_sorted_list[:math.ceil((len(activities_count) - 1) * percentage) + 1])
        # retrieve the activities that can be possibly discarded, according to the percentage
        activities_to_possibly_discard = list(
            x[0] for x in activities_count_sorted_list[math.ceil((len(activities_count) - 1) * percentage) + 1:])
        activities_to_possibly_discard.reverse()
        # build a graph structure that helps in deciding whether the activities can be discarded safely
        graph, start_node, end_node = generate_nx_graph_from_dfg(dfg, start_activities, end_activities,
                                                                 activities_count)
        for act in activities_to_possibly_discard:
            new_graph = nx.DiGraph(graph)
            # try to remove the node
            new_graph.remove_node(act)
            # check whether all the activities to keep can be reached from the start and can reach the end
            reachable_from_start = set(nx.descendants(new_graph, start_node))
            reachable_to_end = set(nx.ancestors(new_graph, end_node))
            if min_set_activities_to_keep.issubset(reachable_from_start) and min_set_activities_to_keep.issubset(
                    reachable_to_end):
                # if that is the case, try to elaborate the new DFG (without the activity)
                new_dfg = {x: y for x, y in dfg.items() if x[0] != act and x[1] != act}
                # if that is still not empty ...
                if new_dfg:
                    # ... then the activity can be safely removed
                    dfg = new_dfg
                    del activities_count[act]
                    if act in start_activities:
                        del start_activities[act]
                    if act in end_activities:
                        del end_activities[act]
                    graph = new_graph

        # at the end of the previous step, some nodes may be remaining that are not reachable from the start
        # or cannot reach the end. obviously the previous steps ensured that at least the activities in min_set_activities_to_keep
        # are connected
        reachable_from_start = set(nx.descendants(graph, start_node))
        reachable_to_end = set(nx.ancestors(graph, end_node))
        reachable_start_end = reachable_from_start.intersection(reachable_to_end)
        activities_set = set(activities_count.keys())
        non_reachable_activities = activities_set.difference(reachable_start_end)

        # remove these non reachable activities
        for act in non_reachable_activities:
            dfg = {x: y for x, y in dfg.items() if x[0] != act and x[1] != act}
            del activities_count[act]
            if act in start_activities:
                del start_activities[act]
            if act in end_activities:
                del end_activities[act]

    return dfg, start_activities, end_activities, activities_count


def filter_dfg_on_paths_percentage(dfg0, start_activities0, end_activities0, activities_count0, percentage,
                                   keep_all_activities=False):
    """
    Filters a DFG (complete, and so connected) on the specified percentage of paths
    (but ensuring that every node is still reachable from the start and to the end)

    Parameters
    ----------------
    dfg0
        (Complete, and so connected) DFG
    start_activities0
        Start activities
    end_activities0
        End activities
    activities_count0
        Activities of the DFG along with their count
    percentage
        Percentage of paths
    keep_all_activities
        Decides if all the activities (also the ones connected by the low occurrences edges) should be kept,
        or only the ones appearing in the edges with more occurrences (default).

    Returns
    ----------------
    dfg
        (Filtered) DFG
    start_activities
        (Filtered) start activities
    end_activities
        (Filtered) end activities
    activities_count
        (Filtered) activities of the DFG along with their count
    """
    import networkx as nx

    # since the dictionaries/sets are modified, a deepcopy is the best option to ensure data integrity
    dfg = deepcopy(dfg0)
    start_activities = deepcopy(start_activities0)
    end_activities = deepcopy(end_activities0)
    activities_count = deepcopy(activities_count0)

    if len(activities_count) > 1 and len(dfg) > 1:
        # build a graph structure that helps in deciding whether the paths can be discarded safely
        graph, start_node, end_node = generate_nx_graph_from_dfg(dfg, start_activities, end_activities,
                                                                 activities_count)
        all_edges = [(x, y) for x, y in dfg.items()] + [((start_node, x), start_activities[x]) for x in
                                                        start_activities] + [((x, end_node), end_activities[x]) for x in
                                                                             end_activities]
        all_edges = sorted(all_edges, key=lambda x: x[1], reverse=True)
        # calculate a set of edges that could be discarded and not
        non_discardable_edges = list(
            x[0] for x in all_edges[:math.ceil((len(all_edges) - 1) * percentage) + 1])
        discardable_edges = list(x[0] for x in all_edges[math.ceil((len(all_edges) - 1) * percentage) + 1:])
        discardable_edges.reverse()

        # according to the parameter's value, keep the activities that appears in the edges that should not be
        # discarded (default), OR keep all the activities, trying to remove edges but ensure connectiveness of
        # everything
        if keep_all_activities:
            activities_not_to_discard = set(x[0] for x in dfg).union(set(x[1] for x in dfg)).union(
                set(start_activities)).union(set(end_activities)).union(set(activities_count))
        else:
            activities_not_to_discard = set(x[0] for x in non_discardable_edges if not x[0] == start_node).union(
                set(x[1] for x in non_discardable_edges if not x[1] == end_node))
        for edge in discardable_edges:
            if len(dfg) > 1:
                new_graph = nx.DiGraph(graph)
                # try to remove the edge
                new_graph.remove_edge(edge[0], edge[1])

                # check whether all the activities to keep can be reached from the start and can reach the end
                reachable_from_start = set(nx.descendants(new_graph, start_node))
                reachable_to_end = set(nx.ancestors(new_graph, end_node))

                if activities_not_to_discard.issubset(reachable_from_start) and activities_not_to_discard.issubset(
                        reachable_to_end):
                    # remove the edge
                    graph = new_graph
                    if edge in dfg:
                        # if the edge connects two activities simply remove that
                        del dfg[edge]
                    elif edge[0] == start_node:
                        del start_activities[edge[1]]
                    elif edge[1] == end_node:
                        del end_activities[edge[0]]

        # at the end of the previous step, some nodes may be remaining that are not reachable from the start
        # or cannot reach the end. obviously the previous steps ensured that at least the activities in min_set_activities_to_keep
        # are connected
        reachable_from_start = set(nx.descendants(graph, start_node))
        reachable_to_end = set(nx.ancestors(graph, end_node))
        reachable_start_end = reachable_from_start.intersection(reachable_to_end)
        activities_set = set(activities_count.keys())
        non_reachable_activities = activities_set.difference(reachable_start_end)

        # remove these non reachable activities
        for act in non_reachable_activities:
            dfg = {x: y for x, y in dfg.items() if x[0] != act and x[1] != act}
            del activities_count[act]
            if act in start_activities:
                del start_activities[act]
            if act in end_activities:
                del end_activities[act]

        # make sure that the DFG contains only edges between these activities
        dfg = {x: y for x, y in dfg.items() if x[0] in activities_count and x[1] in activities_count}

    return dfg, start_activities, end_activities, activities_count


def filter_dfg_to_activity(dfg0, start_activities0, end_activities0, activities_count0, target_activity, parameters=None):
    """
    Filters the DFG, making "target_activity" the only possible end activity of the graph

    Parameters
    ---------------
    dfg0
        Directly-follows graph
    start_activities0
        Start activities
    end_activities0
        End activities
    activities_count0
        Activities count
    target_activity
        Target activity (only possible end activity after the filtering)
    parameters
        Parameters

    Returns
    ---------------
    dfg
        Filtered DFG
    start_activities
        Filtered start activities
    end_activities
        Filtered end activities
    activities_count
        Filtered activities count
    """
    if parameters is None:
        parameters = {}

    # since the dictionaries/sets are modified, a deepcopy is the best option to ensure data integrity
    dfg = deepcopy(dfg0)
    start_activities = deepcopy(start_activities0)
    activities_count = deepcopy(activities_count0)

    dfg = {x: y for x, y in dfg.items() if x[0] != target_activity}
    end_activities = {target_activity: activities_count[target_activity]}

    changed = True
    while changed:
        changed = False
        predecessors = dfg_utils.get_predecessors(dfg, activities_count)
        successors = dfg_utils.get_successors(dfg, activities_count)

        successors_from_sa = set()
        for act in start_activities:
            successors_from_sa = successors_from_sa.union(successors[act])
            successors_from_sa.add(act)

        reachable_nodes = successors_from_sa.intersection(predecessors[target_activity]).union({target_activity})
        if reachable_nodes != set(activities_count.keys()):
            changed = True
            activities_count = {x: y for x, y in activities_count.items() if x in reachable_nodes}
            start_activities = {x: y for x, y in start_activities.items() if x in reachable_nodes}
            dfg = {x: y for x, y in dfg.items() if x[0] in reachable_nodes and x[1] in reachable_nodes}

    return dfg, start_activities, end_activities, activities_count


def filter_dfg_from_activity(dfg0, start_activities0, end_activities0, activities_count0, source_activity, parameters=None):
    """
    Filters the DFG, making "source_activity" the only possible source activity of the graph

    Parameters
    ---------------
    dfg0
        Directly-follows graph
    start_activities0
        Start activities
    end_activities0
        End activities
    activities_count0
        Activities count
    source_activity
        Source activity (only possible start activity after the filtering)
    parameters
        Parameters

    Returns
    ---------------
    dfg
        Filtered DFG
    start_activities
        Filtered start activities
    end_activities
        Filtered end activities
    activities_count
        Filtered activities count
    """
    if parameters is None:
        parameters = {}

    # since the dictionaries/sets are modified, a deepcopy is the best option to ensure data integrity
    dfg = deepcopy(dfg0)
    end_activities = deepcopy(end_activities0)
    activities_count = deepcopy(activities_count0)

    dfg = {x: y for x, y in dfg.items() if x[1] != source_activity}
    start_activities = {source_activity: activities_count[source_activity]}

    changed = True
    while changed:
        changed = False
        predecessors = dfg_utils.get_predecessors(dfg, activities_count)
        successors = dfg_utils.get_successors(dfg, activities_count)

        predecessors_from_ea = set()
        for ea in end_activities:
            predecessors_from_ea = predecessors_from_ea.union(predecessors[ea])
            predecessors_from_ea.add(ea)

        reachable_nodes = predecessors_from_ea.intersection(successors[source_activity]).union({source_activity})
        if reachable_nodes != set(activities_count.keys()):
            changed = True
            activities_count = {x: y for x, y in activities_count.items() if x in reachable_nodes}
            end_activities = {x: y for x, y in end_activities.items() if x in reachable_nodes}
            dfg = {x: y for x, y in dfg.items() if x[0] in reachable_nodes and x[1] in reachable_nodes}

    return dfg, start_activities, end_activities, activities_count


def filter_dfg_contain_activity(dfg0, start_activities0, end_activities0, activities_count0, activity, parameters=None):
    """
    Filters the DFG keeping only nodes that can reach / are reachable from activity

    Parameters
    ---------------
    dfg0
        Directly-follows graph
    start_activities0
        Start activities
    end_activities0
        End activities
    activities_count0
        Activities count
    activity
        Activity that should be reachable / should reach all the nodes of the filtered graph
    parameters
        Parameters

    Returns
    ---------------
    dfg
        Filtered DFG
    start_activities
        Filtered start activities
    end_activities
        Filtered end activities
    activities_count
        Filtered activities count
    """
    if parameters is None:
        parameters = {}

    # since the dictionaries/sets are modified, a deepcopy is the best option to ensure data integrity
    dfg = deepcopy(dfg0)
    start_activities = deepcopy(start_activities0)
    end_activities = deepcopy(end_activities0)
    activities_count = deepcopy(activities_count0)

    changed = True
    while changed:
        changed = False
        predecessors = dfg_utils.get_predecessors(dfg, activities_count)
        successors = dfg_utils.get_successors(dfg, activities_count)

        predecessors_act = predecessors[activity].union({activity})
        successors_act = successors[activity].union({activity})

        start_activities1 = {x: y for x, y in start_activities.items() if x in predecessors_act}
        end_activities1 = {x: y for x, y in end_activities.items() if x in successors_act}

        if start_activities != start_activities1 or end_activities != end_activities1:
            changed = True

        start_activities = start_activities1
        end_activities = end_activities1

        reachable_nodes = predecessors_act.union(successors_act)
        if reachable_nodes != set(activities_count.keys()):
            changed = True
            activities_count = {x: y for x, y in activities_count.items() if x in reachable_nodes}
            dfg = {x: y for x, y in dfg.items() if x[0] in reachable_nodes and x[1] in reachable_nodes}

    return dfg, start_activities, end_activities, activities_count


def clean_dfg_based_on_noise_thresh(dfg, activities, noise_threshold, parameters=None):
    """
    Clean Directly-Follows graph based on noise threshold

    Parameters
    ----------
    dfg
        Directly-Follows graph
    activities
        Activities in the DFG graph
    noise_threshold
        Noise threshold

    Returns
    ----------
    newDfg
        Cleaned dfg based on noise threshold
    """
    if parameters is None:
        parameters = {}

    most_common_paths = parameters[
        constants.PARAM_MOST_COMMON_PATHS] if constants.PARAM_MOST_COMMON_PATHS in parameters else None
    if most_common_paths is None:
        most_common_paths = []

    new_dfg = None
    activ_max_count = {}
    for act in activities:
        activ_max_count[act] = dfg_utils.get_max_activity_count(dfg, act)

    for el in dfg:
        if type(el[0]) is str:
            if new_dfg is None:
                new_dfg = {}
            act1 = el[0]
            act2 = el[1]
            val = dfg[el]
        else:
            if new_dfg is None:
                new_dfg = []
            act1 = el[0][0]
            act2 = el[0][1]
            val = el[1]

        if not el in most_common_paths and val < min(activ_max_count[act1] * noise_threshold,
                                                     activ_max_count[act2] * noise_threshold):
            pass
        else:
            if type(el[0]) is str:
                new_dfg[el] = dfg[el]
                pass
            else:
                new_dfg.append(el)
                pass

    if new_dfg is None:
        return dfg

    return new_dfg
=======
from pm4py.algo.filtering.dfg.dfg_filtering import *
>>>>>>> 5fa2a6f8
<|MERGE_RESOLUTION|>--- conflicted
+++ resolved
@@ -1,4 +1,3 @@
-<<<<<<< HEAD
 '''
     This file is part of PM4Py (More Info: https://pm4py.fit.fraunhofer.de).
 
@@ -15,510 +14,4 @@
     You should have received a copy of the GNU General Public License
     along with PM4Py.  If not, see <https://www.gnu.org/licenses/>.
 '''
-import math
-import uuid
-
-from pm4py.objects.dfg.utils import dfg_utils
-from pm4py.util import constants
-from copy import deepcopy
-
-DEFAULT_NOISE_THRESH_DF = 0.16
-
-
-def generate_nx_graph_from_dfg(dfg, start_activities, end_activities, activities_count):
-    """
-    Generate a NetworkX graph for reachability-checking purposes out of the DFG
-
-    Parameters
-    --------------
-    dfg
-        DFG
-    start_activities
-        Start activities
-    end_activities
-        End activities
-    activities_count
-        Activities of the DFG along with their count
-
-    Returns
-    --------------
-    G
-        NetworkX digraph
-    start_node
-        Identifier of the start node (connected to all the start activities)
-    end_node
-        Identifier of the end node (connected to all the end activities)
-    """
-    import networkx as nx
-    start_node = str(uuid.uuid4())
-    end_node = str(uuid.uuid4())
-    G = nx.DiGraph()
-    G.add_node(start_node)
-    G.add_node(end_node)
-    for act in activities_count:
-        G.add_node(act)
-    for edge in dfg:
-        G.add_edge(edge[0], edge[1])
-    for act in start_activities:
-        G.add_edge(start_node, act)
-    for act in end_activities:
-        G.add_edge(act, end_node)
-    return G, start_node, end_node
-
-
-def filter_dfg_on_activities_percentage(dfg0, start_activities0, end_activities0, activities_count0, percentage):
-    """
-    Filters a DFG (complete, and so connected) on the specified percentage of activities
-    (but ensuring that every node is still reachable from the start and to the end)
-
-    Parameters
-    ----------------
-    dfg0
-        (Complete, and so connected) DFG
-    start_activities0
-        Start activities
-    end_activities0
-        End activities
-    activities_count0
-        Activities of the DFG along with their count
-    percentage
-        Percentage of activities
-
-    Returns
-    ----------------
-    dfg
-        (Filtered) DFG
-    start_activities
-        (Filtered) start activities
-    end_activities
-        (Filtered) end activities
-    activities_count
-        (Filtered) activities of the DFG along with their count
-    """
-    import networkx as nx
-
-    # since the dictionaries/sets are modified, a deepcopy is the best option to ensure data integrity
-    dfg = deepcopy(dfg0)
-    start_activities = deepcopy(start_activities0)
-    end_activities = deepcopy(end_activities0)
-    activities_count = deepcopy(activities_count0)
-
-    if len(activities_count) > 1 and len(dfg) > 1:
-        activities_count_sorted_list = sorted([(x, y) for x, y in activities_count.items()], key=lambda x: x[1],
-                                              reverse=True)
-        # retrieve the minimum list of activities to keep in the graph, according to the percentage
-        min_set_activities_to_keep = set(
-            x[0] for x in activities_count_sorted_list[:math.ceil((len(activities_count) - 1) * percentage) + 1])
-        # retrieve the activities that can be possibly discarded, according to the percentage
-        activities_to_possibly_discard = list(
-            x[0] for x in activities_count_sorted_list[math.ceil((len(activities_count) - 1) * percentage) + 1:])
-        activities_to_possibly_discard.reverse()
-        # build a graph structure that helps in deciding whether the activities can be discarded safely
-        graph, start_node, end_node = generate_nx_graph_from_dfg(dfg, start_activities, end_activities,
-                                                                 activities_count)
-        for act in activities_to_possibly_discard:
-            new_graph = nx.DiGraph(graph)
-            # try to remove the node
-            new_graph.remove_node(act)
-            # check whether all the activities to keep can be reached from the start and can reach the end
-            reachable_from_start = set(nx.descendants(new_graph, start_node))
-            reachable_to_end = set(nx.ancestors(new_graph, end_node))
-            if min_set_activities_to_keep.issubset(reachable_from_start) and min_set_activities_to_keep.issubset(
-                    reachable_to_end):
-                # if that is the case, try to elaborate the new DFG (without the activity)
-                new_dfg = {x: y for x, y in dfg.items() if x[0] != act and x[1] != act}
-                # if that is still not empty ...
-                if new_dfg:
-                    # ... then the activity can be safely removed
-                    dfg = new_dfg
-                    del activities_count[act]
-                    if act in start_activities:
-                        del start_activities[act]
-                    if act in end_activities:
-                        del end_activities[act]
-                    graph = new_graph
-
-        # at the end of the previous step, some nodes may be remaining that are not reachable from the start
-        # or cannot reach the end. obviously the previous steps ensured that at least the activities in min_set_activities_to_keep
-        # are connected
-        reachable_from_start = set(nx.descendants(graph, start_node))
-        reachable_to_end = set(nx.ancestors(graph, end_node))
-        reachable_start_end = reachable_from_start.intersection(reachable_to_end)
-        activities_set = set(activities_count.keys())
-        non_reachable_activities = activities_set.difference(reachable_start_end)
-
-        # remove these non reachable activities
-        for act in non_reachable_activities:
-            dfg = {x: y for x, y in dfg.items() if x[0] != act and x[1] != act}
-            del activities_count[act]
-            if act in start_activities:
-                del start_activities[act]
-            if act in end_activities:
-                del end_activities[act]
-
-    return dfg, start_activities, end_activities, activities_count
-
-
-def filter_dfg_on_paths_percentage(dfg0, start_activities0, end_activities0, activities_count0, percentage,
-                                   keep_all_activities=False):
-    """
-    Filters a DFG (complete, and so connected) on the specified percentage of paths
-    (but ensuring that every node is still reachable from the start and to the end)
-
-    Parameters
-    ----------------
-    dfg0
-        (Complete, and so connected) DFG
-    start_activities0
-        Start activities
-    end_activities0
-        End activities
-    activities_count0
-        Activities of the DFG along with their count
-    percentage
-        Percentage of paths
-    keep_all_activities
-        Decides if all the activities (also the ones connected by the low occurrences edges) should be kept,
-        or only the ones appearing in the edges with more occurrences (default).
-
-    Returns
-    ----------------
-    dfg
-        (Filtered) DFG
-    start_activities
-        (Filtered) start activities
-    end_activities
-        (Filtered) end activities
-    activities_count
-        (Filtered) activities of the DFG along with their count
-    """
-    import networkx as nx
-
-    # since the dictionaries/sets are modified, a deepcopy is the best option to ensure data integrity
-    dfg = deepcopy(dfg0)
-    start_activities = deepcopy(start_activities0)
-    end_activities = deepcopy(end_activities0)
-    activities_count = deepcopy(activities_count0)
-
-    if len(activities_count) > 1 and len(dfg) > 1:
-        # build a graph structure that helps in deciding whether the paths can be discarded safely
-        graph, start_node, end_node = generate_nx_graph_from_dfg(dfg, start_activities, end_activities,
-                                                                 activities_count)
-        all_edges = [(x, y) for x, y in dfg.items()] + [((start_node, x), start_activities[x]) for x in
-                                                        start_activities] + [((x, end_node), end_activities[x]) for x in
-                                                                             end_activities]
-        all_edges = sorted(all_edges, key=lambda x: x[1], reverse=True)
-        # calculate a set of edges that could be discarded and not
-        non_discardable_edges = list(
-            x[0] for x in all_edges[:math.ceil((len(all_edges) - 1) * percentage) + 1])
-        discardable_edges = list(x[0] for x in all_edges[math.ceil((len(all_edges) - 1) * percentage) + 1:])
-        discardable_edges.reverse()
-
-        # according to the parameter's value, keep the activities that appears in the edges that should not be
-        # discarded (default), OR keep all the activities, trying to remove edges but ensure connectiveness of
-        # everything
-        if keep_all_activities:
-            activities_not_to_discard = set(x[0] for x in dfg).union(set(x[1] for x in dfg)).union(
-                set(start_activities)).union(set(end_activities)).union(set(activities_count))
-        else:
-            activities_not_to_discard = set(x[0] for x in non_discardable_edges if not x[0] == start_node).union(
-                set(x[1] for x in non_discardable_edges if not x[1] == end_node))
-        for edge in discardable_edges:
-            if len(dfg) > 1:
-                new_graph = nx.DiGraph(graph)
-                # try to remove the edge
-                new_graph.remove_edge(edge[0], edge[1])
-
-                # check whether all the activities to keep can be reached from the start and can reach the end
-                reachable_from_start = set(nx.descendants(new_graph, start_node))
-                reachable_to_end = set(nx.ancestors(new_graph, end_node))
-
-                if activities_not_to_discard.issubset(reachable_from_start) and activities_not_to_discard.issubset(
-                        reachable_to_end):
-                    # remove the edge
-                    graph = new_graph
-                    if edge in dfg:
-                        # if the edge connects two activities simply remove that
-                        del dfg[edge]
-                    elif edge[0] == start_node:
-                        del start_activities[edge[1]]
-                    elif edge[1] == end_node:
-                        del end_activities[edge[0]]
-
-        # at the end of the previous step, some nodes may be remaining that are not reachable from the start
-        # or cannot reach the end. obviously the previous steps ensured that at least the activities in min_set_activities_to_keep
-        # are connected
-        reachable_from_start = set(nx.descendants(graph, start_node))
-        reachable_to_end = set(nx.ancestors(graph, end_node))
-        reachable_start_end = reachable_from_start.intersection(reachable_to_end)
-        activities_set = set(activities_count.keys())
-        non_reachable_activities = activities_set.difference(reachable_start_end)
-
-        # remove these non reachable activities
-        for act in non_reachable_activities:
-            dfg = {x: y for x, y in dfg.items() if x[0] != act and x[1] != act}
-            del activities_count[act]
-            if act in start_activities:
-                del start_activities[act]
-            if act in end_activities:
-                del end_activities[act]
-
-        # make sure that the DFG contains only edges between these activities
-        dfg = {x: y for x, y in dfg.items() if x[0] in activities_count and x[1] in activities_count}
-
-    return dfg, start_activities, end_activities, activities_count
-
-
-def filter_dfg_to_activity(dfg0, start_activities0, end_activities0, activities_count0, target_activity, parameters=None):
-    """
-    Filters the DFG, making "target_activity" the only possible end activity of the graph
-
-    Parameters
-    ---------------
-    dfg0
-        Directly-follows graph
-    start_activities0
-        Start activities
-    end_activities0
-        End activities
-    activities_count0
-        Activities count
-    target_activity
-        Target activity (only possible end activity after the filtering)
-    parameters
-        Parameters
-
-    Returns
-    ---------------
-    dfg
-        Filtered DFG
-    start_activities
-        Filtered start activities
-    end_activities
-        Filtered end activities
-    activities_count
-        Filtered activities count
-    """
-    if parameters is None:
-        parameters = {}
-
-    # since the dictionaries/sets are modified, a deepcopy is the best option to ensure data integrity
-    dfg = deepcopy(dfg0)
-    start_activities = deepcopy(start_activities0)
-    activities_count = deepcopy(activities_count0)
-
-    dfg = {x: y for x, y in dfg.items() if x[0] != target_activity}
-    end_activities = {target_activity: activities_count[target_activity]}
-
-    changed = True
-    while changed:
-        changed = False
-        predecessors = dfg_utils.get_predecessors(dfg, activities_count)
-        successors = dfg_utils.get_successors(dfg, activities_count)
-
-        successors_from_sa = set()
-        for act in start_activities:
-            successors_from_sa = successors_from_sa.union(successors[act])
-            successors_from_sa.add(act)
-
-        reachable_nodes = successors_from_sa.intersection(predecessors[target_activity]).union({target_activity})
-        if reachable_nodes != set(activities_count.keys()):
-            changed = True
-            activities_count = {x: y for x, y in activities_count.items() if x in reachable_nodes}
-            start_activities = {x: y for x, y in start_activities.items() if x in reachable_nodes}
-            dfg = {x: y for x, y in dfg.items() if x[0] in reachable_nodes and x[1] in reachable_nodes}
-
-    return dfg, start_activities, end_activities, activities_count
-
-
-def filter_dfg_from_activity(dfg0, start_activities0, end_activities0, activities_count0, source_activity, parameters=None):
-    """
-    Filters the DFG, making "source_activity" the only possible source activity of the graph
-
-    Parameters
-    ---------------
-    dfg0
-        Directly-follows graph
-    start_activities0
-        Start activities
-    end_activities0
-        End activities
-    activities_count0
-        Activities count
-    source_activity
-        Source activity (only possible start activity after the filtering)
-    parameters
-        Parameters
-
-    Returns
-    ---------------
-    dfg
-        Filtered DFG
-    start_activities
-        Filtered start activities
-    end_activities
-        Filtered end activities
-    activities_count
-        Filtered activities count
-    """
-    if parameters is None:
-        parameters = {}
-
-    # since the dictionaries/sets are modified, a deepcopy is the best option to ensure data integrity
-    dfg = deepcopy(dfg0)
-    end_activities = deepcopy(end_activities0)
-    activities_count = deepcopy(activities_count0)
-
-    dfg = {x: y for x, y in dfg.items() if x[1] != source_activity}
-    start_activities = {source_activity: activities_count[source_activity]}
-
-    changed = True
-    while changed:
-        changed = False
-        predecessors = dfg_utils.get_predecessors(dfg, activities_count)
-        successors = dfg_utils.get_successors(dfg, activities_count)
-
-        predecessors_from_ea = set()
-        for ea in end_activities:
-            predecessors_from_ea = predecessors_from_ea.union(predecessors[ea])
-            predecessors_from_ea.add(ea)
-
-        reachable_nodes = predecessors_from_ea.intersection(successors[source_activity]).union({source_activity})
-        if reachable_nodes != set(activities_count.keys()):
-            changed = True
-            activities_count = {x: y for x, y in activities_count.items() if x in reachable_nodes}
-            end_activities = {x: y for x, y in end_activities.items() if x in reachable_nodes}
-            dfg = {x: y for x, y in dfg.items() if x[0] in reachable_nodes and x[1] in reachable_nodes}
-
-    return dfg, start_activities, end_activities, activities_count
-
-
-def filter_dfg_contain_activity(dfg0, start_activities0, end_activities0, activities_count0, activity, parameters=None):
-    """
-    Filters the DFG keeping only nodes that can reach / are reachable from activity
-
-    Parameters
-    ---------------
-    dfg0
-        Directly-follows graph
-    start_activities0
-        Start activities
-    end_activities0
-        End activities
-    activities_count0
-        Activities count
-    activity
-        Activity that should be reachable / should reach all the nodes of the filtered graph
-    parameters
-        Parameters
-
-    Returns
-    ---------------
-    dfg
-        Filtered DFG
-    start_activities
-        Filtered start activities
-    end_activities
-        Filtered end activities
-    activities_count
-        Filtered activities count
-    """
-    if parameters is None:
-        parameters = {}
-
-    # since the dictionaries/sets are modified, a deepcopy is the best option to ensure data integrity
-    dfg = deepcopy(dfg0)
-    start_activities = deepcopy(start_activities0)
-    end_activities = deepcopy(end_activities0)
-    activities_count = deepcopy(activities_count0)
-
-    changed = True
-    while changed:
-        changed = False
-        predecessors = dfg_utils.get_predecessors(dfg, activities_count)
-        successors = dfg_utils.get_successors(dfg, activities_count)
-
-        predecessors_act = predecessors[activity].union({activity})
-        successors_act = successors[activity].union({activity})
-
-        start_activities1 = {x: y for x, y in start_activities.items() if x in predecessors_act}
-        end_activities1 = {x: y for x, y in end_activities.items() if x in successors_act}
-
-        if start_activities != start_activities1 or end_activities != end_activities1:
-            changed = True
-
-        start_activities = start_activities1
-        end_activities = end_activities1
-
-        reachable_nodes = predecessors_act.union(successors_act)
-        if reachable_nodes != set(activities_count.keys()):
-            changed = True
-            activities_count = {x: y for x, y in activities_count.items() if x in reachable_nodes}
-            dfg = {x: y for x, y in dfg.items() if x[0] in reachable_nodes and x[1] in reachable_nodes}
-
-    return dfg, start_activities, end_activities, activities_count
-
-
-def clean_dfg_based_on_noise_thresh(dfg, activities, noise_threshold, parameters=None):
-    """
-    Clean Directly-Follows graph based on noise threshold
-
-    Parameters
-    ----------
-    dfg
-        Directly-Follows graph
-    activities
-        Activities in the DFG graph
-    noise_threshold
-        Noise threshold
-
-    Returns
-    ----------
-    newDfg
-        Cleaned dfg based on noise threshold
-    """
-    if parameters is None:
-        parameters = {}
-
-    most_common_paths = parameters[
-        constants.PARAM_MOST_COMMON_PATHS] if constants.PARAM_MOST_COMMON_PATHS in parameters else None
-    if most_common_paths is None:
-        most_common_paths = []
-
-    new_dfg = None
-    activ_max_count = {}
-    for act in activities:
-        activ_max_count[act] = dfg_utils.get_max_activity_count(dfg, act)
-
-    for el in dfg:
-        if type(el[0]) is str:
-            if new_dfg is None:
-                new_dfg = {}
-            act1 = el[0]
-            act2 = el[1]
-            val = dfg[el]
-        else:
-            if new_dfg is None:
-                new_dfg = []
-            act1 = el[0][0]
-            act2 = el[0][1]
-            val = el[1]
-
-        if not el in most_common_paths and val < min(activ_max_count[act1] * noise_threshold,
-                                                     activ_max_count[act2] * noise_threshold):
-            pass
-        else:
-            if type(el[0]) is str:
-                new_dfg[el] = dfg[el]
-                pass
-            else:
-                new_dfg.append(el)
-                pass
-
-    if new_dfg is None:
-        return dfg
-
-    return new_dfg
-=======
-from pm4py.algo.filtering.dfg.dfg_filtering import *
->>>>>>> 5fa2a6f8
+from pm4py.algo.filtering.dfg.dfg_filtering import *