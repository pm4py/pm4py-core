from enum import Enum
#from collections import Counter
from typing import Tuple, Generic, TypeVar
#import numpy as np

class Relations(Enum):
    I = 'includesTo'
    E = 'excludesTo'
    R = 'responseTo'
    N = 'noResponseTo'
    C = 'conditionsFor'
    M = 'milestonesFor'


dcr_template = {
    'events': set(),
    'conditionsFor': {},
    'milestonesFor': {},
    'responseTo': {},
    'noResponseTo': {},
    'includesTo': {},
    'excludesTo': {},
    'marking': {'executed': set(),
                'included': set(),
                'pending': set(),
                'executedTime': {},  # Gives the time since a event was executed
                'pendingDeadline': {}  # The deadline until an event must be executed
                },
    'conditionsForDelays': {},
    'responseToDeadlines': {},
    'subprocesses': {},
    'nestings': {},
    'labels': set(),
# <<<<<<< HEAD
    'labelMapping': {},
    'roles': set(),
    'principals': set(),
    'roleAssignments': {},
    'readRoleAssignments': {}
# >>>>>>> 40a38596ee1706d65f38e531c20db84f2ffdedba
}


class Marking:
    """
    Class object inspired by implementation of prototype of pm4py-dcr
    responsible for storing the state of the DCR graph
    """

    def __init__(self, executed, included, pending) -> None:
        self.__executed = executed
        self.__included = included
        self.__pending = pending


    # getters and setters for datamanipulation, mainly used for DCR semantics
    @property
    def executed(self):
        return self.__executed

    @property
    def included(self):
        return self.__included

    @property
    def pending(self):
        return self.__pending

    def reset(self, events):
        self.__executed = set()
        self.__included = events
        self.__pending = set()

    # built-in functions for printing a visual string representation
    def __str__(self) -> str:
        return f'( {self.__executed},{self.__included},{self.__pending})'
    def __iter__(self):
        yield self.__executed
        yield self.__included
        yield self.__pending

    def __getitem__(self, item):
        classname = self.__class__.__name__
        temp_dict = {}
        for i in self.__dict__.keys():
            if classname not in i:
                newname = i.removeprefix("_" + classname + "__")
                temp_dict[newname] = self.__dict__[i]
        if item in temp_dict:
            return temp_dict[item]
        else:
            return {}


class DCR_Graph(object):
    """
    This implementation is based on the thoery of this Paper:
    Author: Thomas T. Hildebrandt and Raghava Rao Mukkamala,
    Title: Declarative Event-BasedWorkflow as Distributed Dynamic Condition Response Graphs
    publisher: Electronic Proceedings in Theoretical Computer Science. EPTCS, Open Publishing Association, 2010, pp. 59–73. doi: 10.4204/EPTCS.69.5.
    """

    # initiate the objects: contains events ID, activity, the 4 relations, markings, roles and principals

    def __init__(self, template):
        # DisCoveR uses bijective labelling, each event has one label
        self.__events = set(template['events'])
        self.__conditionsFor = template['conditionsFor']
        self.__responseTo = template['responseTo']
        self.__includesTo = template['includesTo']
        self.__excludesTo = template['excludesTo']
        self.__marking = Marking(template['marking']['executed'], template['marking']['included'],
<<<<<<< HEAD
                                    template['marking']['pending'])
        self.__labels = set(template['labels'])
        self.__labelMapping = template['labelMapping']
=======
                                 template['marking']['pending'])

    # def __lt__(self, other):
    #     return len(self.events) < len(other.events)
>>>>>>> 1519a25f

    # @property functions to extract values used for data manipulation and testing
    @property
    def events(self):
        return self.__events

    @property
    def labels(self):
        return self.__labels

    @property
    def labelMapping(self):
        return self.__labelMapping

    @property
    def conditionsFor(self):
        return self.__conditionsFor

    @property
    def responseTo(self):
        return self.__responseTo

    @property
    def includesTo(self):
        return self.__includesTo

    @property
    def excludesTo(self):
        return self.__excludesTo

    @property
    def marking(self):
        return self.__marking

    def getActivity(self,eventId):
        for i in self.__labelMapping:
            if eventId == self.__labelMapping[i]:
                return i

    def getEventId(self, activity):
        activity = activity.replace(" ","")
        return 0

    def getConstraints(self):
        no = 0
        for i in self.__conditionsFor.values():
            no += len(i)
        for i in self.__responseTo.values():
            no += len(i)
        for i in self.__excludesTo.values():
            no += len(i)
        for i in self.__includesTo.values():
            no += len(i)
        return no

    def reset(self):
        self.__marking.reset(self.__events.copy())

    # in_built functions to print
    def __iter__(self):
        yield self.__events
        yield self.__conditionsFor
        yield self.__responseTo
        yield self.__includesTo
        yield self.excludesTo
        yield dict(self.__marking)
        yield self.__labels
        yield self.__labelMapping

    def __repr__(self):
        return str('{' +
                   'events: '+str(self.events) + ', ' +
                   'conditionsFor: '+str(self.conditionsFor) + ', ' +
                   'responseTo: '+str(self.responseTo) + ', ' +
                   'includesTo'+str(self.includesTo) + ', ' +
                   'excludesTo'+str(self.excludesTo) + ', ' +
                   'marking'+str(self.marking)
                   + '}')

    def __str__(self):
        return self.__repr__()

    def __eq__(self, other):
        return self.conditionsFor == other.conditionsFor and self.responseTo == other.responseTo and self.includesTo == other.includesTo and self.excludesTo == other.excludesTo

<<<<<<< HEAD
    def __getitem__(self, item):
        classname = self.__class__.__name__
        #set containing names of superclass if exist
        superClassName = set()
        if self.__class__.__bases__ != {'object'}:
            for base in self.__class__.__bases__:
                superClassName.add(base.__name__)
        temp_dict = {}
        for i in self.__dict__.keys():
            if classname not in i:
                for j in superClassName:
                    newname = i.removeprefix("_" + j + "__")
                    temp_dict[newname] = self.__dict__[i]
            else:
                newname = i.removeprefix("_" + classname + "__")
                temp_dict[newname] = self.__dict__[i]
        if item in temp_dict:
            return temp_dict[item]
        else:
            return {}
"""
class Marking(object):
    """
"""
    This is a per Event marking not a per graph marking
    """
"""
    def __init__(self, executed, included, pending) -> None:
        self.__executed = executed
        self.__included = included
        self.__pending = pending
        self.__last_executed = None
        self.__deadline = None
        super().__init__()

    @property
    def executed(self):
        return self.__executed

    @executed.setter
    def executed(self, value):
        self.__executed = value

    @property
    def included(self):
        return self.__included

    @included.setter
    def included(self, value):
        self.__included = value

    @property
    def pending(self):
        return self.__pending

    @pending.setter
    def pending(self, value):
        self.__pending = value

    @property
    def last_executed(self):
        return self.__last_executed

    @last_executed.setter
    def last_executed(self, value):
        self.__last_executed = value

    @property
    def deadline(self):
        return self.__deadline

    @deadline.setter
    def deadline(self, value):
        self.__deadline = value

    def __str__(self) -> str:
        return f'( {self.__executed},{self.__included},{self.__pending})'


class Event(object):

    def __init__(self, id, label, parent, children, marking = Marking(False,True,False)) -> None:
        """
"""
        :param id: id (assumed unique)
        :param label: label
        :param parent: parent (a graph or events)
        :param children: children (a graph or events)
        :param marking: default just included

        self.__children = children

        self.__loading = False
        self.__parent = parent
        self.__id = id
        self.__label = label
        self.__events = set()
        if marking:
            self.__marking = marking
        else:
            self.__marking = Marking(False, True, False)

        self.__conditions = set()
        self.__responses = set()
        self.__milestones = set()
        self.__includes = set()
        self.__excludes = set()
        super().__init__()

    @property
    def marking(self):
        return self.__marking

    @property
    def conditions(self):
        return self.__conditions

    @property
    def responses(self):
        return self.__responses

    @property
    def milestones(self):
        return self.__milestones

    @property
    def includes(self):
        return self.__includes

    @property
    def excludes(self):
        return self.__excludes

    def isSubProcess(self):
        return len(self.__children.events) > 0

    def enabled(self):
        if isinstance(self.__parent, Event):
            if not self.__parent.enabled():
                return False

        if not self.__marking.included:
            return False

        for e in self.__events:
            if not e.is_accepting():
                return False

        for r in self.__conditions:
            if r.guard:
                e = r.src
                if e.marking.included and not e.marking.executed:
                    return False
                if r.delay:
                    if r.delay > e.marking.last_executed:
                        return False

        for r in self.__milestones:
            if r.guard:
                e = r.src
                if e.marking.included and e.marking.pending:
                    return False

        return True

    def canTimeStep(self, diff):
        if self.__marking.deadline:
            return self.__marking.deadline <= diff

    def timeStep(self, diff):
        if self.__marking.last_executed:
            self.__marking.last_executed = self.__marking.last_executed + diff
        if self.__marking.deadline:
            self.__marking.deadline = self.__marking.deadline - diff

    def execute(self):
        if self.enabled():
            self.__marking.executed = True
            self.__marking.pending = False
            self.__marking.deadline = None
            self.__marking.last_executed = 0

            for r in self.__responses:
                if r.guard:
                    e = r.trg
                    e.marking.pending = True
                    e.marking.deadline = r.deadline

            for r in self.__excludes:
                if r.guard:
                    e = r.trg
                    e.marking.included = False

            for r in self.__includes:
                if r.guard:
                    e = r.trg
                    e.marking.included = True

            if isinstance(self.__parent, Event):
                if self.__parent.enabled():
                    self.__parent.execute()

    def isAccepting(self):
        return not self.__marking.pending and self.__marking.included

    # TODO figure out what to override so that event comparisons work on names and not on labels (I assume labels are
    #  displayed and names are hidden)
    def __eq__(self, o: object) -> bool:
        if isinstance(o, Event):
            return self.__id == o.__id
        elif isinstance(o, str):
            return self.__id == o
        else:
            return super().__eq__(o)

    def __hash__(self) -> int:
        return self.__id.hash()

class DataEvent(Event):

    def __init__(self, id, label, parent, children, marking=Marking(False, True, False)) -> None:
        super().__init__(id, label, parent, children, marking)


class DCRGraph(object):

    def __init__(self, parent_graph: None) -> None:
        self.__parent_graph_temp = parent_graph
        self.__parent = None
        self.__events = set()

    def parent_graph(self):
        if self.__parent is None:
            return self.__parent_graph_temp
        else:
            return self.__parent

    def root(self):
        if self.parent_graph():
            return self.parent_graph().root()
        else:
            return self

    def remove_event(self, old: Event):
        self.__events.remove(old)
        for e in self.__events:
            e.children.remove_event(old)

    def replace_event(self, old: Event, new: Event):
        if old in self.__events:
            for r in old.conditions:
                new.conditions.add(r)
            for r in old.milestones:
                new.milestones.add(r)
            for r in old.responses:
                new.responses.add(r)
            for r in old.includes:
                new.includes.add(r)
            for r in old.excludes:
                new.excludes.add(r)
            self.__events.remove(old)
            for e in self.__events:
                self.replace_in_relation(e.conditions, old, new)
                self.replace_in_relation(e.milestones, old, new)
                self.replace_in_relation(e.responses, old, new)
                self.replace_in_relation(e.includes, old, new)
                self.replace_in_relation(e.excludes, old, new)

    def replace_in_relation(self, relation, old, new):
        for e in relation:
            if e == old:
                relation.remove(old)
                relation.add(new)

    def has_event(self, new):
        return self.get_event(new) in self.__events

    def get_event(self, new):
        '''
        Get an event based on name or if it is an Event object with the name in it
        :param new: name of the event (which is unique, unlike the label which can be whatever)
        :return:
        '''
        if new in self.__events:
            if isinstance(new, Event):
                return new
            elif isinstance(new, str):
                for e in self.__events:
                    if e == new:
                        return e
        for e in self.__events:
            if e.children.get_event(new):
                return e.children.get_event(new)
        return None

    def add_loading_event(self, new):
        if self.has_event(new):
            return self.get_event(new)
        elif self.root().has_event(new):
            return self.root().get_event(new)

        e = self.add_event(new)
        e.loading = True
        return e

    def add_event(self, id, label, marking, graph):
        '''
        :param id: id
        :param label: label
        :param marking: marking
        :param graph: DCRGraph
        :return:
        '''
        if self.has_event(id) or self.root().has_event(id):
            if self.has_event(id):
                e = self.get_event(id)
            else:
                e = self.root().get_event(id)

            if not e.loading:
                pass  # TODO make an error or exception
            else:
                self.remove_event(e)
                self.root().remove_event(e)
                e.label = label
                e.parent = self
                e.children = graph
        else:
            e = Event(id, label, self, graph)

        graph.parent = e
        e.marking.executed = marking.executed
        e.marking.included = marking.included
        e.marking.pending = marking.pending
        if marking.deadline:
            e.marking.deadline = marking.deadline
        if marking.last_executed:
            e.marking.last_executed = marking.last_executed
        self.__events.add(e)

        return e

    def check_src_and_trg_exist(self, src, trg):
        if not self.root().has_event(src):
            eSrc = self.add_loading_event(src)
=======
    def __hash__(self) -> int:
        return hash(self.__name)

    def __getitem__(self, item):
        classname = self.__class__.__name__
        # set containing names of superclass if exist
        superClassName = set()
        if self.__class__.__bases__ != {'object'}:
            for base in self.__class__.__bases__:
                superClassName.add(base.__name__)
        temp_dict = {}
        for i in self.__dict__.keys():
            if classname not in i:
                for j in superClassName:
                    newname = i.removeprefix("_" + j + "__")
                    temp_dict[newname] = self.__dict__[i]
            else:
                newname = i.removeprefix("_" + classname + "__")
                temp_dict[newname] = self.__dict__[i]
        if item in temp_dict:
            return temp_dict[item]
>>>>>>> 1519a25f
        else:
            return {}

<<<<<<< HEAD
        if not self.root().has_event(trg):
            eTrg = self.add_loading_event(trg)
        else:
            eTrg = self.root().getEvent(trg)
        return eSrc, eTrg

    def add_condition(self, src, trg, delay, guard=True):
        '''
        src -->* trg
        '''
        eSrc, eTrg = self.check_src_and_trg_exist(src, trg)
        eTrg.conditions.add({'src': eSrc, 'delay': delay, 'guard': guard})

    def add_milestone(self, src, trg, guard=True):
        '''
         src --><> trg
        '''
        eSrc, eTrg = self.check_src_and_trg_exist(src, trg)
        eTrg.milestones.add({'src': eSrc, 'guard': guard})

    def add_response(self, src, trg, deadline, guard=True):
        '''
        src *--> trg
        '''
        eSrc, eTrg = self.check_src_and_trg_exist(src, trg)
        eSrc.responses.add({'trg': eTrg, 'deadline': deadline, 'guard': guard})

    def add_include(self, src, trg, guard=True):
        '''
        src -->+ trg
        '''
        eSrc, eTrg = self.check_src_and_trg_exist(src, trg)
        eSrc.includes.add({'trg': eTrg, 'guard': guard})

    def add_exclude(self, src, trg, guard=True):
        '''
        src -->% trg
        :return:
        '''
        eSrc, eTrg = self.check_src_and_trg_exist(src, trg)
        eSrc.excludes.add({'trg': eTrg, 'guard': guard})

    def execute(self, event):
        if self.has_event(event):
            self.get_event(event).execute()

    def is_accepting(self):
        for e in self.__events:
            if not e.is_accepting():
                return False
        return True

    def can_time_step(self, diff):
        for e in self.__events:
            if not e.can_time_step(diff):
                return False
        return True

    def time_step(self, diff):
        for e in self.__events:
            e.time_step(diff)

    def status(self):
        res = []
        for e in self.__events:
            res.append({'executed': e.marking.executed,
                        'pending': e.marking.pending,
                        'included': e.marking.included,
                        'enabled': e.enabled(),
                        'name': e.name,
                        'lastExecuted': e.marking.last_executed,
                        'deadline': e.marking.deadline,
                        'label': e.label
                        })
            for s in e.children.status():
                s['label'] = f'{e.label}.{s.label}'
                res.append(s)

        return res


class DCRGraphSubprocess(DCRGraph):
    def __init__(self, parent_graph: None) -> None:
        super().__init__(parent_graph)

class DCRGraphNesting(DCRGraphSubprocess):

    def __init__(self, parent_graph: None) -> None:
        super().__init__(parent_graph)


class DCRGraphSpawn(DCRGraph):
    def __init__(self, parent_graph: None) -> None:
        super().__init__(parent_graph)
"""
=======
    def __repr__(self):
        return str('{' +
                   'events: '+str(self.events) + ', ' +
                   'conditionsFor: '+str(self.conditionsFor) + ', ' +
                   'responseTo: '+str(self.responseTo) + ', ' +
                   'includesTo'+str(self.includesTo) + ', ' +
                   'excludesTo'+str(self.excludesTo) + ', ' +
                   'marking'+str(self.marking)
                   + '}')
>>>>>>> 1519a25f
<|MERGE_RESOLUTION|>--- conflicted
+++ resolved
@@ -52,7 +52,6 @@
         self.__included = included
         self.__pending = pending
 
-
     # getters and setters for datamanipulation, mainly used for DCR semantics
     @property
     def executed(self):
@@ -101,7 +100,6 @@
     """
 
     # initiate the objects: contains events ID, activity, the 4 relations, markings, roles and principals
-
     def __init__(self, template):
         # DisCoveR uses bijective labelling, each event has one label
         self.__events = set(template['events'])
@@ -110,16 +108,9 @@
         self.__includesTo = template['includesTo']
         self.__excludesTo = template['excludesTo']
         self.__marking = Marking(template['marking']['executed'], template['marking']['included'],
-<<<<<<< HEAD
                                     template['marking']['pending'])
         self.__labels = set(template['labels'])
         self.__labelMapping = template['labelMapping']
-=======
-                                 template['marking']['pending'])
-
-    # def __lt__(self, other):
-    #     return len(self.events) < len(other.events)
->>>>>>> 1519a25f
 
     # @property functions to extract values used for data manipulation and testing
     @property
@@ -205,7 +196,6 @@
     def __eq__(self, other):
         return self.conditionsFor == other.conditionsFor and self.responseTo == other.responseTo and self.includesTo == other.includesTo and self.excludesTo == other.excludesTo
 
-<<<<<<< HEAD
     def __getitem__(self, item):
         classname = self.__class__.__name__
         #set containing names of superclass if exist
@@ -551,33 +541,9 @@
     def check_src_and_trg_exist(self, src, trg):
         if not self.root().has_event(src):
             eSrc = self.add_loading_event(src)
-=======
-    def __hash__(self) -> int:
-        return hash(self.__name)
-
-    def __getitem__(self, item):
-        classname = self.__class__.__name__
-        # set containing names of superclass if exist
-        superClassName = set()
-        if self.__class__.__bases__ != {'object'}:
-            for base in self.__class__.__bases__:
-                superClassName.add(base.__name__)
-        temp_dict = {}
-        for i in self.__dict__.keys():
-            if classname not in i:
-                for j in superClassName:
-                    newname = i.removeprefix("_" + j + "__")
-                    temp_dict[newname] = self.__dict__[i]
-            else:
-                newname = i.removeprefix("_" + classname + "__")
-                temp_dict[newname] = self.__dict__[i]
-        if item in temp_dict:
-            return temp_dict[item]
->>>>>>> 1519a25f
-        else:
-            return {}
-
-<<<<<<< HEAD
+        else:
+            eSrc = self.root().get_event(src)
+
         if not self.root().has_event(trg):
             eTrg = self.add_loading_event(trg)
         else:
@@ -672,15 +638,4 @@
 class DCRGraphSpawn(DCRGraph):
     def __init__(self, parent_graph: None) -> None:
         super().__init__(parent_graph)
-"""
-=======
-    def __repr__(self):
-        return str('{' +
-                   'events: '+str(self.events) + ', ' +
-                   'conditionsFor: '+str(self.conditionsFor) + ', ' +
-                   'responseTo: '+str(self.responseTo) + ', ' +
-                   'includesTo'+str(self.includesTo) + ', ' +
-                   'excludesTo'+str(self.excludesTo) + ', ' +
-                   'marking'+str(self.marking)
-                   + '}')
->>>>>>> 1519a25f
+"""