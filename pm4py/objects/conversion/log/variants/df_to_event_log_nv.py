<<<<<<< HEAD
'''
    This file is part of PM4Py (More Info: https://pm4py.fit.fraunhofer.de).

    PM4Py is free software: you can redistribute it and/or modify
    it under the terms of the GNU General Public License as published by
    the Free Software Foundation, either version 3 of the License, or
    (at your option) any later version.

    PM4Py is distributed in the hope that it will be useful,
    but WITHOUT ANY WARRANTY; without even the implied warranty of
    MERCHANTABILITY or FITNESS FOR A PARTICULAR PURPOSE.  See the
    GNU General Public License for more details.

    You should have received a copy of the GNU General Public License
    along with PM4Py.  If not, see <https://www.gnu.org/licenses/>.
'''
from pm4py.objects.log.log import EventLog, Trace, Event
=======
from pm4py.objects.log.obj import EventLog, Trace, Event
>>>>>>> 93e566e0
from pm4py.util import xes_constants as xes
from pm4py.util import constants as pm4_constants

RETURN_VARIANTS = 'return_variants'


def apply(df, parameters=None):
    """
    Convert a dataframe into a log containing N case per variant (only control-flow
    perspective is considered)

    Parameters
    -------------
    df
        Dataframe
    parameters
        Parameters of the algorithm

    Returns
    -------------
    log
        Event log
    """
    from pm4py.statistics.traces.pandas import case_statistics

    if parameters is None:
        parameters = {}

    return_variants = parameters[RETURN_VARIANTS] if RETURN_VARIANTS in parameters else False

    case_glue = parameters[
        pm4_constants.PARAMETER_CONSTANT_CASEID_KEY] if pm4_constants.PARAMETER_CONSTANT_CASEID_KEY in parameters else pm4_constants.CASE_CONCEPT_NAME
    activity_key = parameters[
        pm4_constants.PARAMETER_CONSTANT_ACTIVITY_KEY] if pm4_constants.PARAMETER_CONSTANT_ACTIVITY_KEY in parameters else xes.DEFAULT_NAME_KEY

    variant_stats = case_statistics.get_variant_statistics(df, parameters=parameters)

    log = EventLog()
    all_variants_log = {}
    for vd in variant_stats:
        variant = vd['variant'].split(",")
        variant_count = vd[case_glue]
        trace = Trace()
        for activity in variant:
            event = Event()
            event[activity_key] = activity
            trace.append(event)
        all_variants_log[vd['variant']] = []
        for i in range(variant_count):
            log.append(trace)
            all_variants_log[vd['variant']].append(len(log) - 1)

    if return_variants:
        return log, all_variants_log

    return log<|MERGE_RESOLUTION|>--- conflicted
+++ resolved
@@ -1,4 +1,3 @@
-<<<<<<< HEAD
 '''
     This file is part of PM4Py (More Info: https://pm4py.fit.fraunhofer.de).
 
@@ -15,10 +14,7 @@
     You should have received a copy of the GNU General Public License
     along with PM4Py.  If not, see <https://www.gnu.org/licenses/>.
 '''
-from pm4py.objects.log.log import EventLog, Trace, Event
-=======
 from pm4py.objects.log.obj import EventLog, Trace, Event
->>>>>>> 93e566e0
 from pm4py.util import xes_constants as xes
 from pm4py.util import constants as pm4_constants
 
