--- conflicted
+++ resolved
@@ -1,20 +1,13 @@
 from copy import deepcopy
 
-<<<<<<< HEAD
-import pm4py
-from pm4py.objects.conversion.log import constants
-=======
 import pandas
 
 import pm4py
 from pm4py.objects.conversion.log import constants
 from pm4py.objects.conversion.log.versions import from_dataframe
->>>>>>> 440271a4
 from pm4py.objects.log import log as log_instance
 from pm4py.objects.log.util import general as log_util
 from pm4py.objects.log.util import xes
-
-DEEPCOPY = constants.DEEPCOPY
 
 DEEPCOPY = constants.DEEPCOPY
 
@@ -34,15 +27,6 @@
             case_pref = log_util.CASE_ATTRIBUTE_PREFIX
         enable_deepcopy = parameters[DEEPCOPY] if DEEPCOPY in parameters else False
 
-<<<<<<< HEAD
-        return transform_trace_log_to_event_log(log, include_case_attributes=True,
-                                                case_attribute_prefix=case_pref, enable_deepcopy=enable_deepcopy)
-    return log
-
-
-def transform_trace_log_to_event_log(log, include_case_attributes=True,
-                                     case_attribute_prefix=log_util.CASE_ATTRIBUTE_PREFIX, enable_deepcopy=False):
-=======
         return transform_event_stream_to_event_log(log, case_glue=glue, include_case_attributes=True,
                                                    case_attribute_prefix=case_pref, enable_deepcopy=enable_deepcopy)
     return log
@@ -50,7 +34,6 @@
 
 def transform_event_stream_to_event_log(log, case_glue=log_util.CASE_ATTRIBUTE_GLUE, include_case_attributes=True,
                                         case_attribute_prefix=log_util.CASE_ATTRIBUTE_PREFIX, enable_deepcopy=False):
->>>>>>> 440271a4
     """
     Converts the event stream to an event log
 
@@ -75,17 +58,11 @@
     if enable_deepcopy:
         log = deepcopy(log)
 
-<<<<<<< HEAD
-    events = []
-    for trace in log:
-        for event in trace:
-=======
     traces = {}
     for event in log:
         glue = event[case_glue]
         if glue not in traces:
             trace_attr = {}
->>>>>>> 440271a4
             if include_case_attributes:
                 for k in event.keys():
                     if k.startswith(case_attribute_prefix):
