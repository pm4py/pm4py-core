--- conflicted
+++ resolved
@@ -1,4 +1,3 @@
-<<<<<<< HEAD
 '''
     This file is part of PM4Py (More Info: https://pm4py.fit.fraunhofer.de).
 
@@ -15,12 +14,8 @@
     You should have received a copy of the GNU General Public License
     along with PM4Py.  If not, see <https://www.gnu.org/licenses/>.
 '''
-from pm4py.objects.petri import obj
-from pm4py.objects.petri import utils as pn_util
-=======
 from pm4py.objects.petri_net import obj
 from pm4py.objects.petri_net.utils import petri_utils as pn_util
->>>>>>> a3181959
 from pm4py.objects.process_tree.obj import Operator as pt_opt
 
 
