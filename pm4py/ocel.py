<<<<<<< HEAD
'''
    This file is part of PM4Py (More Info: https://pm4py.fit.fraunhofer.de).

    PM4Py is free software: you can redistribute it and/or modify
    it under the terms of the GNU General Public License as published by
    the Free Software Foundation, either version 3 of the License, or
    (at your option) any later version.

    PM4Py is distributed in the hope that it will be useful,
    but WITHOUT ANY WARRANTY; without even the implied warranty of
    MERCHANTABILITY or FITNESS FOR A PARTICULAR PURPOSE.  See the
    GNU General Public License for more details.

    You should have received a copy of the GNU General Public License
    along with PM4Py.  If not, see <https://www.gnu.org/licenses/>.
'''

from typing import List, Dict, Collection, Set, Tuple
=======
__doc__ = """
The ``pm4py.ocel`` module contains the object-centric process mining features offered in ``pm4py``
"""

from typing import List, Dict, Collection, Any, Optional, Set, Tuple
>>>>>>> 552c5793

import pandas as pd

from pm4py.objects.ocel.obj import OCEL
from pm4py.util import constants

def ocel_get_object_types(ocel: OCEL) -> List[str]:
    """
    Gets the list of object types contained in the object-centric event log
    (e.g., ["order", "item", "delivery"]).

    :param ocel: object-centric event log
    :rtype: ``List[str]``

    .. code-block:: python3

        import pm4py

        object_types = pm4py.ocel_get_object_types(ocel)
    """
    return list(ocel.objects[ocel.object_type_column].unique())


def ocel_get_attribute_names(ocel: OCEL) -> List[str]:
    """
    Gets the list of attributes at the event and the object level of an object-centric event log
    (e.g. ["cost", "amount", "name"])

    :param ocel: object-centric event log
    :rtype: ``List[str]``

    .. code-block:: python3

        import pm4py

        attribute_names = pm4py.ocel_get_attribute_names(ocel)
    """
    from pm4py.objects.ocel.util import attributes_names
    return attributes_names.get_attribute_names(ocel)


def ocel_flattening(ocel: OCEL, object_type: str) -> pd.DataFrame:
    """
    Flattens the object-centric event log to a traditional event log with the choice of an object type.
    In the flattened log, the objects of a given object type are the cases, and each case
    contains the set of events related to the object.

    :param ocel: object-centric event log
    :param object_type: object type
    :rtype: ``pd.DataFrame``

    .. code-block:: python3

        import pm4py

        event_log = pm4py.ocel_flattening(ocel, 'items')
    """
    from pm4py.objects.ocel.util import flattening
    return flattening.flatten(ocel, object_type)


def ocel_object_type_activities(ocel: OCEL) -> Dict[str, Collection[str]]:
    """
    Gets the set of activities performed for each object type

    :param ocel: object-centric event log
    :rtype: ``Dict[str, Collection[str]]``

    .. code-block:: python3

        import pm4py

        ot_activities = pm4py.ocel_object_type_activities(ocel)
    """
    from pm4py.statistics.ocel import ot_activities

    return ot_activities.get_object_type_activities(ocel)


def ocel_objects_ot_count(ocel: OCEL) -> Dict[str, Dict[str, int]]:
    """
    Counts for each event the number of related objects per type

    :param ocel: object-centric event log
    :rtype: ``Dict[str, Dict[str, int]]``

    .. code-block:: python3

        import pm4py

        objects_ot_count = pm4py.ocel_objects_ot_count(ocel)
    """
    from pm4py.statistics.ocel import objects_ot_count

    return objects_ot_count.get_objects_ot_count(ocel)


def ocel_temporal_summary(ocel: OCEL) -> pd.DataFrame:
    """
    Returns the ``temporal summary'' from an object-centric event log.
    The temporal summary aggregates all the events performed in the same timestamp,
    and reports the set of activities and the involved objects.

    :param ocel: object-centric event log
    :rtype: ``pd.DataFrame``

    .. code-block:: python3

        import pm4py

        temporal_summary = pm4py.ocel_temporal_summary(ocel)
    """
    gdf = ocel.relations.groupby(ocel.event_timestamp)
    act_comb = gdf[ocel.event_activity].agg(set).to_frame()
    obj_comb = gdf[ocel.object_id_column].agg(set).to_frame()
    temporal_summary = act_comb.join(obj_comb).reset_index()
    return temporal_summary


def ocel_objects_summary(ocel: OCEL) -> pd.DataFrame:
    """
    Gets the objects summary of an object-centric event log

    :param ocel: object-centric event log
    :rtype: ``pd.DataFrame``

    .. code-block:: python3

        import pm4py

        objects_summary = pm4py.ocel_objects_summary(ocel)
    """
    gdf = ocel.relations.groupby(ocel.object_id_column)
    act_comb = gdf[ocel.event_activity].agg(list).to_frame().rename(columns={ocel.event_activity: "activities_lifecycle"})
    lif_start_tim = gdf[ocel.event_timestamp].min().to_frame().rename(columns={ocel.event_timestamp: "lifecycle_start"})
    lif_end_tim = gdf[ocel.event_timestamp].max().to_frame().rename(columns={ocel.event_timestamp: "lifecycle_end"})
    objects_summary = act_comb.join(lif_start_tim)
    objects_summary = objects_summary.join(lif_end_tim)
    objects_summary = objects_summary.reset_index()
    objects_summary["lifecycle_duration"] = (objects_summary["lifecycle_end"] - objects_summary["lifecycle_start"]).astype('timedelta64[s]')
    ev_rel_obj = ocel.relations.groupby(ocel.event_id_column)[ocel.object_id_column].apply(list).to_dict()
    objects_ids = set(ocel.objects[ocel.object_id_column].unique())
    graph = {o: set() for o in objects_ids}
    for ev in ev_rel_obj:
        rel_obj = ev_rel_obj[ev]
        for o1 in rel_obj:
            for o2 in rel_obj:
                if o1 != o2:
                    graph[o1].add(o2)
    objects_summary["interacting_objects"] = objects_summary[ocel.object_id_column].map(graph)
    return objects_summary


def ocel_objects_interactions_summary(ocel: OCEL) -> pd.DataFrame:
    """
    Gets the objects interactions summary of an object-centric event log.
    The objects interactions summary has a row for every combination (event, related object, other related object).
    Properties such as the activity of the event, and the object types of the two related objects, are included.

    :param ocel: object-centric event log
    :rtype: ``OCEL``

    .. code-block:: python3

        import pm4py

        interactions_summary = pm4py.ocel_objects_interactions_summary(ocel)
    """
    obj_types = ocel.objects.groupby(ocel.object_id_column)[ocel.object_type_column].first().to_dict()
    eve_activities = ocel.events.groupby(ocel.event_id_column)[ocel.event_activity].first().to_dict()
    ev_rel_obj = ocel.relations.groupby(ocel.event_id_column)[ocel.object_id_column].apply(list).to_dict()
    stream = []
    for ev in ev_rel_obj:
        rel_obj = ev_rel_obj[ev]
        for o1 in rel_obj:
            for o2 in rel_obj:
               if o1 != o2:
                   stream.append({ocel.event_id_column: ev, ocel.event_activity: eve_activities[ev],
                                  ocel.object_id_column: o1, ocel.object_type_column: obj_types[o1],
                                  ocel.object_id_column+"_2": o2, ocel.object_type_column+"_2": obj_types[o2]})

    import pandas as pd
    return pd.DataFrame(stream)


def discover_ocdfg(ocel: OCEL, business_hours=False, business_hour_slots=constants.DEFAULT_BUSINESS_HOUR_SLOTS) -> Dict[str, Any]:
    """
    Discovers an OC-DFG from an object-centric event log.

    Object-centric directly-follows multigraphs are a composition of directly-follows graphs for the single object type, which can be annotated with different metrics considering the entities of an object-centric event log (i.e., events, unique objects, total objects).

    Reference paper:
    Berti, Alessandro, and Wil van der Aalst. "Extracting multiple viewpoint models from relational databases." Data-Driven Process Discovery and Analysis. Springer, Cham, 2018. 24-51.

    :param ocel: object-centric event log
    :param business_hours: boolean value that enables the usage of the business hours
    :param business_hour_slots: work schedule of the company, provided as a list of tuples where each tuple represents one time slot of business hours. One slot i.e. one tuple consists of one start and one end time given in seconds since week start, e.g. [(7 * 60 * 60, 17 * 60 * 60), ((24 + 7) * 60 * 60, (24 + 12) * 60 * 60), ((24 + 13) * 60 * 60, (24 + 17) * 60 * 60),] meaning that business hours are Mondays 07:00 - 17:00 and Tuesdays 07:00 - 12:00 and 13:00 - 17:00

    :rtype: ``Dict[str, Any]``

    .. code-block:: python3

        import pm4py

        ocdfg = pm4py.discover_ocdfg(ocel)
    """
    parameters = {}
    parameters["business_hours"] = business_hours
    parameters["business_hour_slots"] = business_hour_slots
    from pm4py.algo.discovery.ocel.ocdfg import algorithm as ocdfg_discovery
    return ocdfg_discovery.apply(ocel, parameters=parameters)


def discover_oc_petri_net(ocel: OCEL) -> Dict[str, Any]:
    """
    Discovers an object-centric Petri net from the provided object-centric event log.

    Reference paper: van der Aalst, Wil MP, and Alessandro Berti. "Discovering object-centric Petri nets." Fundamenta informaticae 175.1-4 (2020): 1-40.

    :param ocel: object-centric event log
    :rtype: ``Dict[str, Any]``

    .. code-block:: python3

        import pm4py

        ocpn = pm4py.discover_oc_petri_net(ocel)
    """
    from pm4py.algo.discovery.ocel.ocpn import algorithm as ocpn_discovery
    return ocpn_discovery.apply(ocel)


def discover_objects_graph(ocel: OCEL, graph_type: str = "object_interaction") -> Set[Tuple[str, str]]:
    """
    Discovers an object graph from the provided object-centric event log

    :param ocel: object-centric event log
    :param graph_type: type of graph to consider (object_interaction, object_descendants, object_inheritance, object_cobirth, object_codeath)
    :rtype: ``Dict[str, Any]``

    .. code-block:: python3

        import pm4py

        ocel = pm4py.read_ocel('trial.ocel')
        obj_graph = pm4py.ocel_discover_objects_graph(ocel, graph_type='object_interaction')
    """
    if graph_type == "object_interaction":
        from pm4py.algo.transformation.ocel.graphs import object_interaction_graph
        return object_interaction_graph.apply(ocel)
    elif graph_type == "object_descendants":
        from pm4py.algo.transformation.ocel.graphs import object_descendants_graph
        return object_descendants_graph.apply(ocel)
    elif graph_type == "object_inheritance":
        from pm4py.algo.transformation.ocel.graphs import object_inheritance_graph
        return object_inheritance_graph.apply(ocel)
    elif graph_type == "object_cobirth":
        from pm4py.algo.transformation.ocel.graphs import object_cobirth_graph
        return object_cobirth_graph.apply(ocel)
    elif graph_type == "object_codeath":
        from pm4py.algo.transformation.ocel.graphs import object_codeath_graph
        return object_codeath_graph.apply(ocel)


def sample_ocel_objects(ocel: OCEL, num_objects: int) -> OCEL:
    """
    Given an object-centric event log, returns a sampled event log with a subset of the objects
    that is chosen in a random way.
    Only the events related to at least one of these objects are filtered from the event log.
    As a note, the relationships between the different objects are probably going to be ruined by
    this sampling.

    :param ocel: Object-centric event log
    :param num_objects: Number of objects of the object-centric event log
    :rtype: ``OCEL``

    .. code-block:: python3

        import pm4py

        ocel = pm4py.read_ocel('trial.ocel')
        sampled_ocel = pm4py.sample_ocel_objects(ocel, 50) # keeps only 50 random objects
    """
    from pm4py.objects.ocel.util import sampling
    return sampling.sample_ocel_objects(ocel, parameters={"num_entities": num_objects})


def ocel_drop_duplicates(ocel: OCEL) -> OCEL:
    """
    Drop relations between events and objects happening at the same time,
    with the same activity, to the same object identifier.
    This ends up cleaning the OCEL from duplicate events.

    :param ocel: object-centric event log
    :rtype: ``OCEL``

    .. code-block:: python3

        import pm4py

        ocel = pm4py.read_ocel('trial.ocel')
        ocel = pm4py.ocel_drop_duplicates(ocel)

    """
    from pm4py.objects.ocel.util import filtering_utils
    ocel.relations = ocel.relations.drop_duplicates(
        subset=[ocel.event_activity, ocel.event_timestamp, ocel.object_id_column])
    ocel = filtering_utils.propagate_relations_filtering(ocel)
    return ocel


def ocel_sort_by_additional_column(ocel: OCEL, additional_column: str, primary_column: str = "ocel:timestamp") -> OCEL:
    """
    Sorts the OCEL not only based on the timestamp column and the index,
    but using an additional sorting column that further determines the order of
    the events happening at the same timestamp.

    :param ocel: object-centric event log
    :param additional_column: additional column to use for the sorting
    :param primary_column: primary column to be used for the sorting (default: ocel:timestamp)
    :rtype: ``OCEL``

    .. code-block:: python3

        import pm4py

        ocel = pm4py.read_ocel('trial.ocel')
        ocel = pm4py.ocel_sort_by_additional_column(ocel, 'ordering')

    """
    ocel.events["@@index"] = ocel.events.index
    ocel.events = ocel.events.sort_values([primary_column, additional_column, "@@index"])
    del ocel.events["@@index"]
    ocel.events.reset_index(inplace=True, drop=True)
    return ocel


def ocel_add_index_based_timedelta(ocel: OCEL) -> OCEL:
    """
    Adds a small time-delta to the timestamp column based on the current index of the event.
    This ensures the correct ordering of the events in any object-centric process mining
    solution.

    :param ocel: object-centric event log
    :rtype: ``OCEL``

    .. code-block:: python3

        import pm4py

        ocel = pm4py.read_ocel('trial.ocel')
        ocel = pm4py.ocel_add_index_based_timedelta(ocel)

    """
    from datetime import timedelta
    eids = ocel.events[ocel.event_id_column].to_list()
    eids = {eids[i]: timedelta(milliseconds=i) for i in range(len(eids))}
    ocel.events["@@timedelta"] = ocel.events[ocel.event_id_column].map(eids)
    ocel.relations["@@timedelta"] = ocel.relations[ocel.event_id_column].map(eids)
    ocel.events[ocel.event_timestamp] = ocel.events[ocel.event_timestamp] + ocel.events["@@timedelta"]
    ocel.relations[ocel.event_timestamp] = ocel.relations[ocel.event_timestamp] + ocel.relations["@@timedelta"]
    del ocel.events["@@timedelta"]
    del ocel.relations["@@timedelta"]
    return ocel<|MERGE_RESOLUTION|>--- conflicted
+++ resolved
@@ -1,4 +1,3 @@
-<<<<<<< HEAD
 '''
     This file is part of PM4Py (More Info: https://pm4py.fit.fraunhofer.de).
 
@@ -15,15 +14,11 @@
     You should have received a copy of the GNU General Public License
     along with PM4Py.  If not, see <https://www.gnu.org/licenses/>.
 '''
-
-from typing import List, Dict, Collection, Set, Tuple
-=======
 __doc__ = """
 The ``pm4py.ocel`` module contains the object-centric process mining features offered in ``pm4py``
 """
 
 from typing import List, Dict, Collection, Any, Optional, Set, Tuple
->>>>>>> 552c5793
 
 import pandas as pd
 
