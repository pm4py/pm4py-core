import warnings
from typing import Tuple, Dict, Optional

from pm4py.objects.bpmn.obj import BPMN
from pm4py.objects.log.obj import EventLog
from pm4py.objects.ocel.obj import OCEL
from pm4py.objects.petri_net.obj import PetriNet, Marking
from pm4py.objects.process_tree.obj import ProcessTree

from pandas import DataFrame

INDEX_COLUMN = "@@index"

__doc__ = """
The ``pm4py.read`` module contains all funcationality related to reading files/objects from disk
"""


def read_xes(file_path: str, variant: str = "iterparse", **kwargs) -> DataFrame:
    """
    Reads an event log stored in XES format (see `xes-standard <https://xes-standard.org/>`_)
    Returns a table (``pandas.DataFrame``) view of the event log.

    :param file_path: file path of the event log (``.xes`` file) on disk

    .. code-block:: python3

        import pm4py

        log = pm4py.read_xes("<path_to_xes_file>")
    """
    from pm4py.objects.log.importer.xes import importer as xes_importer
    v = xes_importer.Variants.ITERPARSE
    if variant == "iterparse_20":
        v = xes_importer.Variants.ITERPARSE_20
    elif variant == "iterparse_mem_compressed":
        v = xes_importer.Variants.ITERPARSE_MEM_COMPRESSED
    elif variant == "line_by_line":
        v = xes_importer.Variants.LINE_BY_LINE
    log = xes_importer.apply(file_path, variant=v, parameters=kwargs)
    return log


def read_pnml(file_path: str, auto_guess_final_marking: bool = False) -> Tuple[PetriNet, Marking, Marking]:
    """
<<<<<<< HEAD
    Reads a Petri net object from a .pnmml file.
    The Petri net object returned is a triple containing the following objects:
    
    1. Petrinet Object, encoded as a ``PetriNet`` class
    #. Initial Marking
    #. Final Marking

    :rtype: ``Tuple[PetriNet, Marking, Marking]``
    :param file_path: file path of the Petri net model (``.pnml`` file) on disk

    .. code-block:: python3

        import pm4py

        pn = pm4py.read_pnml("<path_to_pnml_file>")
=======
    Reads a Petri net from the .PNML format

    Parameters
    ----------------
    file_path
        File path
    auto_guess_final_marking
        Enables the automatic guess of the final marking, if not explicitly provided
        in the .pnml file

    Returns
    ----------------
    petri_net
        Petri net object
    initial_marking
        Initial marking
    final_marking
        Final marking
>>>>>>> 5d19ca13
    """
    from pm4py.objects.petri_net.importer import importer as pnml_importer
    net, im, fm = pnml_importer.apply(file_path, parameters={"auto_guess_final_marking": auto_guess_final_marking})
    return net, im, fm


def read_ptml(file_path: str) -> ProcessTree:
    """
    Reads a process tree object from a .ptml file

    :param file_path: file path of the process tree object on disk
 
    .. code-block:: python3

        import pm4py

        process_tree = pm4py.read_ptml("<path_to_ptml_file>")
    """
    from pm4py.objects.process_tree.importer import importer as tree_importer
    tree = tree_importer.apply(file_path)
    return tree


def read_dfg(file_path: str) -> Tuple[Dict[Tuple[str,str],int], Dict[str,int], Dict[str,int]]:
    """
    Reads a DFG object from a .dfg file.
    The DFG object returned is a triple containing the following objects:
    
    1. DFG Object, encoded as a ``Dict[Tuple[str,str],int]``, s.t. ``DFG[('a','b')]=k`` implies that activity ``'a'`` is directly followed by activity ``'b'`` a total of ``k`` times in the log
    #. Start activity dictionary, encoded as a ``Dict[str,int]``, s.t., ``S['a']=k`` implies that activity ``'a'`` is starting ``k`` traces in the event log
    #. End activity dictionary, encoded as a ``Dict[str,int]``, s.t., ``E['z']=k`` implies that activity ``'z'`` is ending ``k`` traces in the event log.

    :rtype: ``Tuple[Dict[Tuple[str,str],int], Dict[str,int], Dict[str,int]]``
    :param file_path: file path of the dfg model on disk
    

    .. code-block:: python3

       import pm4py

       dfg = pm4py.read_dfg("<path_to_dfg_file>")
    """
    from pm4py.objects.dfg.importer import importer as dfg_importer
    dfg, start_activities, end_activities = dfg_importer.apply(file_path)
    return dfg, start_activities, end_activities


def read_bpmn(file_path: str) -> BPMN:
    """
    Reads a BPMN model from a .bpmn file

    :param file_path: file path of the bpmn model

    .. code-block:: python3

        import pm4py

        bpmn = pm4py.read_bpmn('<path_to_bpmn_file>')

    """
    from pm4py.objects.bpmn.importer import importer as bpmn_importer
    bpmn_graph = bpmn_importer.apply(file_path)
    return bpmn_graph


def read_ocel(file_path: str, objects_path: Optional[str] = None) -> OCEL:
    """
    Reads an object-centric event log from a file (see: http://www.ocel-standard.org/).
    The ``OCEL`` object returned by this 

    :param file_path: file path of the object-centric event log
    :param objects_path: [Optional] file path from which the objects dataframe should be read

    .. code-block:: python3

        import pm4py

        ocel = pm4py.read_ocel("<path_to_ocel_file>")
    """
    if file_path.lower().endswith("csv"):
        from pm4py.objects.ocel.importer.csv import importer as csv_importer
        return csv_importer.apply(file_path, objects_path=objects_path)
    elif file_path.lower().endswith("jsonocel"):
        from pm4py.objects.ocel.importer.jsonocel import importer as jsonocel_importer
        return jsonocel_importer.apply(file_path)
    elif file_path.lower().endswith("xmlocel"):
        from pm4py.objects.ocel.importer.xmlocel import importer as xmlocel_importer
        return xmlocel_importer.apply(file_path)<|MERGE_RESOLUTION|>--- conflicted
+++ resolved
@@ -43,7 +43,6 @@
 
 def read_pnml(file_path: str, auto_guess_final_marking: bool = False) -> Tuple[PetriNet, Marking, Marking]:
     """
-<<<<<<< HEAD
     Reads a Petri net object from a .pnmml file.
     The Petri net object returned is a triple containing the following objects:
     
@@ -59,26 +58,6 @@
         import pm4py
 
         pn = pm4py.read_pnml("<path_to_pnml_file>")
-=======
-    Reads a Petri net from the .PNML format
-
-    Parameters
-    ----------------
-    file_path
-        File path
-    auto_guess_final_marking
-        Enables the automatic guess of the final marking, if not explicitly provided
-        in the .pnml file
-
-    Returns
-    ----------------
-    petri_net
-        Petri net object
-    initial_marking
-        Initial marking
-    final_marking
-        Final marking
->>>>>>> 5d19ca13
     """
     from pm4py.objects.petri_net.importer import importer as pnml_importer
     net, im, fm = pnml_importer.apply(file_path, parameters={"auto_guess_final_marking": auto_guess_final_marking})
