import warnings
<<<<<<< HEAD
from typing import Tuple, Dict, Optional
=======
from typing import Tuple

import os
import deprecation
>>>>>>> 141a6727

from pm4py.objects.bpmn.obj import BPMN
from pm4py.objects.log.obj import EventLog
from pm4py.objects.ocel.obj import OCEL
from pm4py.objects.petri_net.obj import PetriNet, Marking
from pm4py.objects.process_tree.obj import ProcessTree

from pandas import DataFrame
import pkgutil

INDEX_COLUMN = "@@index"

__doc__ = """
The ``pm4py.read`` module contains all funcationality related to reading files/objects from disk.
"""


def read_xes(file_path: str, variant: str = "chunk_regex", **kwargs) -> DataFrame:
    """
    Reads an event log stored in XES format (see `xes-standard <https://xes-standard.org/>`_)
    Returns a table (``pandas.DataFrame``) view of the event log.

    :param file_path: file path of the event log (``.xes`` file) on disk
    :param variant: the variant of the importer to use. "iterparse" => traditional XML parser; "line_by_line" => text-based line-by-line importer ; "chunk_regex" => chunk-of-bytes importer (default); "iterparse20" => XES 2.0 importer
    :rtype: ``DataFrame``

    .. code-block:: python3

        import pm4py

        log = pm4py.read_xes("<path_to_xes_file>")
    """
    if not os.path.exists(file_path):
        raise Exception("File does not exist")
    from pm4py.objects.log.importer.xes import importer as xes_importer
    v = xes_importer.Variants.LINE_BY_LINE
    if pkgutil.find_loader("lxml"):
        v = xes_importer.Variants.ITERPARSE
    if variant == "iterparse_20":
        v = xes_importer.Variants.ITERPARSE_20
    elif variant == "iterparse_mem_compressed":
        v = xes_importer.Variants.ITERPARSE_MEM_COMPRESSED
    elif variant == "line_by_line":
        v = xes_importer.Variants.LINE_BY_LINE
    elif variant == "chunk_regex":
        v = xes_importer.Variants.CHUNK_REGEX
    log = xes_importer.apply(file_path, variant=v, parameters=kwargs)
    return log


def read_pnml(file_path: str, auto_guess_final_marking: bool = False) -> Tuple[PetriNet, Marking, Marking]:
    """
<<<<<<< HEAD
    Reads a Petri net object from a .pnmml file.
    The Petri net object returned is a triple containing the following objects:
    
    1. Petrinet Object, encoded as a ``PetriNet`` class
    #. Initial Marking
    #. Final Marking
=======
    if not os.path.exists(file_path):
        raise Exception("File does not exist")
    from pm4py.objects.petri_net.importer import importer as pnml_importer
    net, im, fm = pnml_importer.apply(file_path)
    return net, im, fm
>>>>>>> 141a6727

    :rtype: ``Tuple[PetriNet, Marking, Marking]``
    :param file_path: file path of the Petri net model (``.pnml`` file) on disk

    .. code-block:: python3

        import pm4py

        pn = pm4py.read_pnml("<path_to_pnml_file>")
    """
    if not os.path.exists(file_path):
        raise Exception("File does not exist")
    from pm4py.objects.petri_net.importer import importer as pnml_importer
    net, im, fm = pnml_importer.apply(file_path, parameters={"auto_guess_final_marking": auto_guess_final_marking})
    return net, im, fm


def read_ptml(file_path: str) -> ProcessTree:
    """
    Reads a process tree object from a .ptml file

    :param file_path: file path of the process tree object on disk
    :rtype: ``ProcessTree``

    .. code-block:: python3

        import pm4py

        process_tree = pm4py.read_ptml("<path_to_ptml_file>")
    """
    if not os.path.exists(file_path):
        raise Exception("File does not exist")
    from pm4py.objects.process_tree.importer import importer as tree_importer
    tree = tree_importer.apply(file_path)
    return tree


def read_dfg(file_path: str) -> Tuple[Dict[Tuple[str,str],int], Dict[str,int], Dict[str,int]]:
    """
    Reads a DFG object from a .dfg file.
    The DFG object returned is a triple containing the following objects:
    
    1. DFG Object, encoded as a ``Dict[Tuple[str,str],int]``, s.t. ``DFG[('a','b')]=k`` implies that activity ``'a'`` is directly followed by activity ``'b'`` a total of ``k`` times in the log
    #. Start activity dictionary, encoded as a ``Dict[str,int]``, s.t., ``S['a']=k`` implies that activity ``'a'`` is starting ``k`` traces in the event log
    #. End activity dictionary, encoded as a ``Dict[str,int]``, s.t., ``E['z']=k`` implies that activity ``'z'`` is ending ``k`` traces in the event log.

    :rtype: ``Tuple[Dict[Tuple[str,str],int], Dict[str,int], Dict[str,int]]``
    :param file_path: file path of the dfg model on disk
    

<<<<<<< HEAD
    .. code-block:: python3
=======
    Returns
    ----------------
    tree
        Process tree
    """
    if not os.path.exists(file_path):
        raise Exception("File does not exist")
    from pm4py.objects.process_tree.importer import importer as tree_importer
    tree = tree_importer.apply(file_path)
    return tree
>>>>>>> 141a6727

       import pm4py

       dfg = pm4py.read_dfg("<path_to_dfg_file>")
    """
    if not os.path.exists(file_path):
        raise Exception("File does not exist")
    from pm4py.objects.dfg.importer import importer as dfg_importer
    dfg, start_activities, end_activities = dfg_importer.apply(file_path)
    return dfg, start_activities, end_activities


def read_bpmn(file_path: str) -> BPMN:
    """
    Reads a BPMN model from a .bpmn file

    :param file_path: file path of the bpmn model
    :rtype: ``BPMN``

    .. code-block:: python3

        import pm4py

        bpmn = pm4py.read_bpmn('<path_to_bpmn_file>')

    """
    if not os.path.exists(file_path):
        raise Exception("File does not exist")
    from pm4py.objects.bpmn.importer import importer as bpmn_importer
    bpmn_graph = bpmn_importer.apply(file_path)
    return bpmn_graph


def read_ocel(file_path: str, objects_path: Optional[str] = None) -> OCEL:
    """
    Reads an object-centric event log from a file (see: http://www.ocel-standard.org/).
    The ``OCEL`` object returned by this 

    :param file_path: file path of the object-centric event log
    :param objects_path: [Optional] file path from which the objects dataframe should be read
    :rtype: ``OCEL``

    .. code-block:: python3

        import pm4py

        ocel = pm4py.read_ocel("<path_to_ocel_file>")
    """
    if not os.path.exists(file_path):
        raise Exception("File does not exist")
    if file_path.lower().endswith("csv"):
        from pm4py.objects.ocel.importer.csv import importer as csv_importer
        return csv_importer.apply(file_path, objects_path=objects_path)
    elif file_path.lower().endswith("jsonocel"):
        from pm4py.objects.ocel.importer.jsonocel import importer as jsonocel_importer
        return jsonocel_importer.apply(file_path)
    elif file_path.lower().endswith("xmlocel"):
        from pm4py.objects.ocel.importer.xmlocel import importer as xmlocel_importer
        return xmlocel_importer.apply(file_path)<|MERGE_RESOLUTION|>--- conflicted
+++ resolved
@@ -1,12 +1,5 @@
 import warnings
-<<<<<<< HEAD
 from typing import Tuple, Dict, Optional
-=======
-from typing import Tuple
-
-import os
-import deprecation
->>>>>>> 141a6727
 
 from pm4py.objects.bpmn.obj import BPMN
 from pm4py.objects.log.obj import EventLog
@@ -59,20 +52,12 @@
 
 def read_pnml(file_path: str, auto_guess_final_marking: bool = False) -> Tuple[PetriNet, Marking, Marking]:
     """
-<<<<<<< HEAD
     Reads a Petri net object from a .pnmml file.
     The Petri net object returned is a triple containing the following objects:
     
     1. Petrinet Object, encoded as a ``PetriNet`` class
     #. Initial Marking
     #. Final Marking
-=======
-    if not os.path.exists(file_path):
-        raise Exception("File does not exist")
-    from pm4py.objects.petri_net.importer import importer as pnml_importer
-    net, im, fm = pnml_importer.apply(file_path)
-    return net, im, fm
->>>>>>> 141a6727
 
     :rtype: ``Tuple[PetriNet, Marking, Marking]``
     :param file_path: file path of the Petri net model (``.pnml`` file) on disk
@@ -123,20 +108,7 @@
     :param file_path: file path of the dfg model on disk
     
 
-<<<<<<< HEAD
     .. code-block:: python3
-=======
-    Returns
-    ----------------
-    tree
-        Process tree
-    """
-    if not os.path.exists(file_path):
-        raise Exception("File does not exist")
-    from pm4py.objects.process_tree.importer import importer as tree_importer
-    tree = tree_importer.apply(file_path)
-    return tree
->>>>>>> 141a6727
 
        import pm4py
 
