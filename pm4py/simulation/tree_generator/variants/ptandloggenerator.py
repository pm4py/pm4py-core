--- conflicted
+++ resolved
@@ -1,4 +1,3 @@
-<<<<<<< HEAD
 '''
     This file is part of PM4Py (More Info: https://pm4py.fit.fraunhofer.de).
 
@@ -15,12 +14,8 @@
     You should have received a copy of the GNU General Public License
     along with PM4Py.  If not, see <https://www.gnu.org/licenses/>.
 '''
-from pm4py.objects.process_tree import process_tree
-from pm4py.objects.process_tree import process_tree as pt_operator
-=======
 from pm4py.objects.process_tree import obj
 from pm4py.objects.process_tree import obj as pt_operator
->>>>>>> 3692c571
 from scipy.stats import triang as triangular
 import string
 import math
