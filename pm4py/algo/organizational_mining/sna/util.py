'''
    This file is part of PM4Py (More Info: https://pm4py.fit.fraunhofer.de).

    PM4Py is free software: you can redistribute it and/or modify
    it under the terms of the GNU General Public License as published by
    the Free Software Foundation, either version 3 of the License, or
    (at your option) any later version.

    PM4Py is distributed in the hope that it will be useful,
    but WITHOUT ANY WARRANTY; without even the implied warranty of
    MERCHANTABILITY or FITNESS FOR A PARTICULAR PURPOSE.  See the
    GNU General Public License for more details.

    You should have received a copy of the GNU General Public License
    along with PM4Py.  If not, see <https://www.gnu.org/licenses/>.
'''
<<<<<<< HEAD
from typing import List, Any, Dict
=======
from typing import List, Dict
>>>>>>> a51bda8b
from enum import Enum
from pm4py.util import exec_utils
from pm4py.objects.org.sna.obj import SNA
import numpy as np


class Parameters(Enum):
    WEIGHT_THRESHOLD = "weight_threshold"


def sna_result_to_nx_graph(sna: SNA, parameters=None):
    """
    Transforms the results of SNA to a NetworkX Graph / DiGraph object
    (depending on the type of analysis).

    Parameters
    ------------------
    sna
        Result of a SNA operation
    parameters
        Parameters of the algorithm, including:
        - Parameters.WEIGHT_THRESHOLD => the weight threshold (used to filter out edges)

    Returns
    -----------------
    nx_graph
        NetworkX Graph / DiGraph
    """
    if parameters is None:
        parameters = {}

    import networkx as nx

    weight_threshold = exec_utils.get_param_value(Parameters.WEIGHT_THRESHOLD, parameters, 0.0)
    directed = sna.is_directed

    if directed:
        graph = nx.DiGraph()
    else:
        graph = nx.Graph()

    graph.add_edges_from({c for c, w in sna.connections.items() if w >= weight_threshold})

    return graph


def cluster_affinity_propagation(sna: SNA, parameters=None) -> Dict[str, List[str]]:
    """
    Performs a clustering using the affinity propagation algorithm provided by Scikit Learn

    Parameters
    --------------
    sna
        Result of a SNA operation
    parameters
        Parameters of the algorithm

    Returns
    --------------
    clustering
        Dictionary that contains, for each cluster that has been identified,
        the list of resources of the cluster
    """
    from sklearn.cluster import AffinityPropagation

    if parameters is None:
        parameters = {}

    originators = list(set(x[0] for x, y in sna.connections.items()).union(set(x[1] for x, y in sna.connections.items())))
    matrix = np.zeros((len(originators), len(originators)))
    for c, w in sna.connections.items():
        matrix[originators.index(c[0]), originators.index(c[1])] = w

    affinity_propagation = AffinityPropagation(**parameters)
    affinity_propagation.fit(matrix)

    clusters = affinity_propagation.predict(matrix)
    ret = {}
    for i in range(len(clusters)):
        res = originators[i]
        cluster = str(clusters[i])
        if cluster not in ret:
            ret[cluster] = []
        ret[cluster].append(res)

    return ret<|MERGE_RESOLUTION|>--- conflicted
+++ resolved
@@ -14,11 +14,7 @@
     You should have received a copy of the GNU General Public License
     along with PM4Py.  If not, see <https://www.gnu.org/licenses/>.
 '''
-<<<<<<< HEAD
-from typing import List, Any, Dict
-=======
 from typing import List, Dict
->>>>>>> a51bda8b
 from enum import Enum
 from pm4py.util import exec_utils
 from pm4py.objects.org.sna.obj import SNA
