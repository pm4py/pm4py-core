'''
    This file is part of PM4Py (More Info: https://pm4py.fit.fraunhofer.de).

    PM4Py is free software: you can redistribute it and/or modify
    it under the terms of the GNU General Public License as published by
    the Free Software Foundation, either version 3 of the License, or
    (at your option) any later version.

    PM4Py is distributed in the hope that it will be useful,
    but WITHOUT ANY WARRANTY; without even the implied warranty of
    MERCHANTABILITY or FITNESS FOR A PARTICULAR PURPOSE.  See the
    GNU General Public License for more details.

    You should have received a copy of the GNU General Public License
    along with PM4Py.  If not, see <https://www.gnu.org/licenses/>.
'''
<<<<<<< HEAD
import numpy

=======
>>>>>>> bd670908
from pm4py.statistics.variants.log import get as variants_filter
from pm4py.util import xes_constants as xes
from pm4py.util import exec_utils
from pm4py.util import variants_util
from enum import Enum
from pm4py.util import constants

from typing import Optional, Dict, Any, Union
from pm4py.objects.log.obj import EventLog
from pm4py.objects.org.sna.obj import SNA
from collections import Counter


class Parameters(Enum):
    ACTIVITY_KEY = constants.PARAMETER_CONSTANT_ACTIVITY_KEY
    RESOURCE_KEY = constants.PARAMETER_CONSTANT_RESOURCE_KEY
    METRIC_NORMALIZATION = "metric_normalization"


def apply(log: EventLog, parameters: Optional[Dict[Union[str, Parameters], Any]] = None) -> SNA:
    """
    Calculates the Working Together metric

    Parameters
    ------------
    log
        Log
    parameters
        Possible parameters of the algorithm

    Returns
    -----------
    tuple
        Tuple containing the metric matrix and the resources list. Moreover, last boolean indicates that the metric is
        not directed.
    """

    if parameters is None:
        parameters = {}

    resource_key = exec_utils.get_param_value(Parameters.RESOURCE_KEY, parameters, xes.DEFAULT_RESOURCE_KEY)

    parameters_variants = {variants_filter.Parameters.ACTIVITY_KEY: resource_key,
                           variants_filter.Parameters.ATTRIBUTE_KEY: resource_key}
    variants_occ = {x: len(y) for x, y in variants_filter.get_variants(log, parameters=parameters_variants).items()}
    variants_resources = list(variants_occ.keys())
    resources = [variants_util.get_activities_from_variant(y) for y in variants_resources]

    flat_list = sorted(list(set([item for sublist in resources for item in sublist])))

    connections = Counter()

    for idx, rv in enumerate(resources):
        rvj = variants_resources[idx]

        ord_res_list = sorted(list(set(rv)))

        for i in range(len(ord_res_list) - 1):
            res_i = flat_list.index(ord_res_list[i])
            for j in range(i + 1, len(ord_res_list)):
                res_j = flat_list.index(ord_res_list[j])
                connections[(flat_list[res_i], flat_list[res_j])] += float(variants_occ[rvj]) / float(len(log))
                connections[(flat_list[res_j], flat_list[res_i])] += float(variants_occ[rvj]) / float(len(log))

    return SNA(dict(connections), False)<|MERGE_RESOLUTION|>--- conflicted
+++ resolved
@@ -14,11 +14,6 @@
     You should have received a copy of the GNU General Public License
     along with PM4Py.  If not, see <https://www.gnu.org/licenses/>.
 '''
-<<<<<<< HEAD
-import numpy
-
-=======
->>>>>>> bd670908
 from pm4py.statistics.variants.log import get as variants_filter
 from pm4py.util import xes_constants as xes
 from pm4py.util import exec_utils
