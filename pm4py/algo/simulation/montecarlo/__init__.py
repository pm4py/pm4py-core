--- conflicted
+++ resolved
@@ -1,4 +1,3 @@
-<<<<<<< HEAD
 '''
     This file is part of PM4Py (More Info: https://pm4py.fit.fraunhofer.de).
 
@@ -17,10 +16,7 @@
 '''
 
 from pm4py.algo.simulation.montecarlo import algorithm, variants, utils
-=======
-from pm4py.algo.simulation.montecarlo import algorithm, variants, utils
 
 import warnings
 
-warnings.warn("The simulation.montecarlo package will be removed in a future release.")
->>>>>>> 552c5793
+warnings.warn("The simulation.montecarlo package will be removed in a future release.")