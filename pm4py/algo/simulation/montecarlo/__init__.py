'''
    This file is part of PM4Py (More Info: https://pm4py.fit.fraunhofer.de).

    PM4Py is free software: you can redistribute it and/or modify
    it under the terms of the GNU General Public License as published by
    the Free Software Foundation, either version 3 of the License, or
    (at your option) any later version.

    PM4Py is distributed in the hope that it will be useful,
    but WITHOUT ANY WARRANTY; without even the implied warranty of
    MERCHANTABILITY or FITNESS FOR A PARTICULAR PURPOSE.  See the
    GNU General Public License for more details.

    You should have received a copy of the GNU General Public License
    along with PM4Py.  If not, see <https://www.gnu.org/licenses/>.
'''

<<<<<<< HEAD
from pm4py.algo.simulation.montecarlo import algorithm, variants, utils
=======
from pm4py.algo.simulation.montecarlo import algorithm, variants, utils

import warnings

warnings.warn("The simulation.montecarlo package will be removed in a future release.")
>>>>>>> bd670908
<|MERGE_RESOLUTION|>--- conflicted
+++ resolved
@@ -15,12 +15,8 @@
     along with PM4Py.  If not, see <https://www.gnu.org/licenses/>.
 '''
 
-<<<<<<< HEAD
-from pm4py.algo.simulation.montecarlo import algorithm, variants, utils
-=======
 from pm4py.algo.simulation.montecarlo import algorithm, variants, utils
 
 import warnings
 
-warnings.warn("The simulation.montecarlo package will be removed in a future release.")
->>>>>>> bd670908
+warnings.warn("The simulation.montecarlo package will be removed in a future release.")