<<<<<<< HEAD
'''
    This file is part of PM4Py (More Info: https://pm4py.fit.fraunhofer.de).

    PM4Py is free software: you can redistribute it and/or modify
    it under the terms of the GNU General Public License as published by
    the Free Software Foundation, either version 3 of the License, or
    (at your option) any later version.

    PM4Py is distributed in the hope that it will be useful,
    but WITHOUT ANY WARRANTY; without even the implied warranty of
    MERCHANTABILITY or FITNESS FOR A PARTICULAR PURPOSE.  See the
    GNU General Public License for more details.

    You should have received a copy of the GNU General Public License
    along with PM4Py.  If not, see <https://www.gnu.org/licenses/>.
'''
=======
from enum import Enum
from typing import Optional, Dict, Any

from pm4py.algo.conformance.alignments.edit_distance.variants import edit_distance
from pm4py.objects.log.obj import EventLog
from pm4py.util import exec_utils
from pm4py.util import typing


class Variants(Enum):
    EDIT_DISTANCE = edit_distance


def apply(log1: EventLog, log2: EventLog, variant=Variants.EDIT_DISTANCE,
          parameters: Optional[Dict[str, Any]] = None) -> typing.ListAlignments:
    """
    Aligns each trace of the first log against the second log

    Parameters
    --------------
    log1
        First log
    log2
        Second log
    variant
        Variant of the algorithm, possible values:
        - Variants.EDIT_DISTANCE: minimizes the edit distance
    parameters
        Parameters of the algorithm

    Returns
    ---------------
    aligned_traces
        List that contains, for each trace of the first log, the corresponding alignment
    """
    return exec_utils.get_variant(variant).apply(log1, log2, parameters=parameters)
>>>>>>> a3181959
<|MERGE_RESOLUTION|>--- conflicted
+++ resolved
@@ -1,4 +1,3 @@
-<<<<<<< HEAD
 '''
     This file is part of PM4Py (More Info: https://pm4py.fit.fraunhofer.de).
 
@@ -15,7 +14,6 @@
     You should have received a copy of the GNU General Public License
     along with PM4Py.  If not, see <https://www.gnu.org/licenses/>.
 '''
-=======
 from enum import Enum
 from typing import Optional, Dict, Any
 
@@ -51,5 +49,4 @@
     aligned_traces
         List that contains, for each trace of the first log, the corresponding alignment
     """
-    return exec_utils.get_variant(variant).apply(log1, log2, parameters=parameters)
->>>>>>> a3181959
+    return exec_utils.get_variant(variant).apply(log1, log2, parameters=parameters)