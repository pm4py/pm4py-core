--- conflicted
+++ resolved
@@ -64,23 +64,6 @@
     EXPONENT="theta"
 
 
-<<<<<<< HEAD
-
-DEFAULT_VARIANT = Variants.VERSION_DIJKSTRA_LESS_MEMORY
-if solver.DEFAULT_LP_SOLVER_VARIANT is not None:
-    DEFAULT_VARIANT = Variants.VERSION_STATE_EQUATION_A_STAR
-
-VERSION_STATE_EQUATION_A_STAR = Variants.VERSION_STATE_EQUATION_A_STAR
-VERSION_DIJKSTRA_NO_HEURISTICS = Variants.VERSION_DIJKSTRA_NO_HEURISTICS
-VERSION_DIJKSTRA_LESS_MEMORY = Variants.VERSION_DIJKSTRA_LESS_MEMORY
-VERSION_DISCOUNTED_A_STAR = Variants.VERSION_DISCOUNTED_A_STAR
-
-VERSIONS = {Variants.VERSION_DIJKSTRA_NO_HEURISTICS, Variants.VERSION_DIJKSTRA_NO_HEURISTICS,
-            Variants.VERSION_DIJKSTRA_LESS_MEMORY,VERSION_DISCOUNTED_A_STAR}
-
-
-=======
->>>>>>> d22538fa
 def __variant_mapper(variant):
     if type(variant) is str:
         if variant == "Variants.VERSION_STATE_EQUATION_A_STAR":
