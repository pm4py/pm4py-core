<<<<<<< HEAD
'''
    This file is part of PM4Py (More Info: https://pm4py.fit.fraunhofer.de).

    PM4Py is free software: you can redistribute it and/or modify
    it under the terms of the GNU General Public License as published by
    the Free Software Foundation, either version 3 of the License, or
    (at your option) any later version.

    PM4Py is distributed in the hope that it will be useful,
    but WITHOUT ANY WARRANTY; without even the implied warranty of
    MERCHANTABILITY or FITNESS FOR A PARTICULAR PURPOSE.  See the
    GNU General Public License for more details.

    You should have received a copy of the GNU General Public License
    along with PM4Py.  If not, see <https://www.gnu.org/licenses/>.
'''
def apply(dfg):
=======
from typing import Optional, Dict, Any, Union, Tuple


def apply(dfg: Dict[Tuple[str, str], int]) -> Dict[Tuple[str, str], float]:
>>>>>>> fd4af3b1
    """
    Computes a causal graph based on a directly follows graph according to the heuristics miner

    Parameters
    ----------
    dfg: :class:`dict` directly follows relation, should be a dict of the form (activity,activity) -> num of occ.

    Returns
    -------
    :return: dictionary containing all causal relations as keys (with value inbetween -1 and 1 indicating that
    how strong it holds)
    """
    causal_heur = {}
    for (f, t) in dfg:
        if (f, t) not in causal_heur:
            rev = dfg[(t, f)] if (t, f) in dfg else 0
            causal_heur[(f, t)] = float((dfg[(f, t)] - rev) / (dfg[(f, t)] + rev + 1))
            causal_heur[(t, f)] = -1 * causal_heur[(f, t)]
    return causal_heur<|MERGE_RESOLUTION|>--- conflicted
+++ resolved
@@ -1,4 +1,3 @@
-<<<<<<< HEAD
 '''
     This file is part of PM4Py (More Info: https://pm4py.fit.fraunhofer.de).
 
@@ -15,13 +14,10 @@
     You should have received a copy of the GNU General Public License
     along with PM4Py.  If not, see <https://www.gnu.org/licenses/>.
 '''
-def apply(dfg):
-=======
 from typing import Optional, Dict, Any, Union, Tuple
 
 
 def apply(dfg: Dict[Tuple[str, str], int]) -> Dict[Tuple[str, str], float]:
->>>>>>> fd4af3b1
     """
     Computes a causal graph based on a directly follows graph according to the heuristics miner
 
