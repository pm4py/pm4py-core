--- conflicted
+++ resolved
@@ -1,4 +1,3 @@
-<<<<<<< HEAD
 '''
     This file is part of PM4Py (More Info: https://pm4py.fit.fraunhofer.de).
 
@@ -15,13 +14,9 @@
     You should have received a copy of the GNU General Public License
     along with PM4Py.  If not, see <https://www.gnu.org/licenses/>.
 '''
-from pm4py.evaluation.soundness.woflan.place_invariants.place_invariants import compute_place_invariants
-from pm4py.evaluation.soundness.woflan.place_invariants.utility import transform_basis
-=======
 from pm4py.algo.analysis.woflan.place_invariants.place_invariants import compute_place_invariants
 from pm4py.algo.analysis.woflan.place_invariants.utility import transform_basis
 
->>>>>>> 1b9055d5
 
 def apply(net):
     place_invariants= compute_place_invariants(net)
