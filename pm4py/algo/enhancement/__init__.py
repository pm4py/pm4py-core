<<<<<<< HEAD
'''
    This file is part of PM4Py (More Info: https://pm4py.fit.fraunhofer.de).

    PM4Py is free software: you can redistribute it and/or modify
    it under the terms of the GNU General Public License as published by
    the Free Software Foundation, either version 3 of the License, or
    (at your option) any later version.

    PM4Py is distributed in the hope that it will be useful,
    but WITHOUT ANY WARRANTY; without even the implied warranty of
    MERCHANTABILITY or FITNESS FOR A PARTICULAR PURPOSE.  See the
    GNU General Public License for more details.

    You should have received a copy of the GNU General Public License
    along with PM4Py.  If not, see <https://www.gnu.org/licenses/>.
'''
from pm4py.algo.enhancement import sna, roles, comparison, decision, organizational_mining, resource_profiles
=======
import warnings

from pm4py.algo.enhancement import sna, roles, comparison, decision, organizational_mining, resource_profiles

warnings.warn(
    "pm4py.algo.enhancement is deprecated. please use pm4py.algo.decision_mining, pm4py.algo.comparison and pm4py.algo.organizational_mining instead")
>>>>>>> a3181959
<|MERGE_RESOLUTION|>--- conflicted
+++ resolved
@@ -1,4 +1,3 @@
-<<<<<<< HEAD
 '''
     This file is part of PM4Py (More Info: https://pm4py.fit.fraunhofer.de).
 
@@ -15,12 +14,9 @@
     You should have received a copy of the GNU General Public License
     along with PM4Py.  If not, see <https://www.gnu.org/licenses/>.
 '''
-from pm4py.algo.enhancement import sna, roles, comparison, decision, organizational_mining, resource_profiles
-=======
 import warnings
 
 from pm4py.algo.enhancement import sna, roles, comparison, decision, organizational_mining, resource_profiles
 
 warnings.warn(
-    "pm4py.algo.enhancement is deprecated. please use pm4py.algo.decision_mining, pm4py.algo.comparison and pm4py.algo.organizational_mining instead")
->>>>>>> a3181959
+    "pm4py.algo.enhancement is deprecated. please use pm4py.algo.decision_mining, pm4py.algo.comparison and pm4py.algo.organizational_mining instead")