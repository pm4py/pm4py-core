--- conflicted
+++ resolved
@@ -1,5 +1 @@
-<<<<<<< HEAD
-from pm4py.algo.other import simple, checkout, decisiontree, clustering
-=======
-from pm4py.algo.other import simple, playout
->>>>>>> 9523ae5a
+from pm4py.algo.other import simple, playout, decisiontree, clustering
