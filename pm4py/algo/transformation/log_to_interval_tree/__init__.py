'''
    This file is part of PM4Py (More Info: https://pm4py.fit.fraunhofer.de).

    PM4Py is free software: you can redistribute it and/or modify
    it under the terms of the GNU General Public License as published by
    the Free Software Foundation, either version 3 of the License, or
    (at your option) any later version.

    PM4Py is distributed in the hope that it will be useful,
    but WITHOUT ANY WARRANTY; without even the implied warranty of
    MERCHANTABILITY or FITNESS FOR A PARTICULAR PURPOSE.  See the
    GNU General Public License for more details.

    You should have received a copy of the GNU General Public License
    along with PM4Py.  If not, see <https://www.gnu.org/licenses/>.
'''
<<<<<<< HEAD
from pm4py.algo.transformation.log_to_interval_tree import algorithm, variants
=======
from pm4py.algo.transformation.log_to_interval_tree import algorithm, variants

import warnings

warnings.warn("The log_to_interval_tree package will be removed in a future release.")
>>>>>>> a51bda8b
<|MERGE_RESOLUTION|>--- conflicted
+++ resolved
@@ -14,12 +14,8 @@
     You should have received a copy of the GNU General Public License
     along with PM4Py.  If not, see <https://www.gnu.org/licenses/>.
 '''
-<<<<<<< HEAD
-from pm4py.algo.transformation.log_to_interval_tree import algorithm, variants
-=======
 from pm4py.algo.transformation.log_to_interval_tree import algorithm, variants
 
 import warnings
 
-warnings.warn("The log_to_interval_tree package will be removed in a future release.")
->>>>>>> a51bda8b
+warnings.warn("The log_to_interval_tree package will be removed in a future release.")