--- conflicted
+++ resolved
@@ -1,4 +1,3 @@
-<<<<<<< HEAD
 '''
     This file is part of PM4Py (More Info: https://pm4py.fit.fraunhofer.de).
 
@@ -15,13 +14,6 @@
     You should have received a copy of the GNU General Public License
     along with PM4Py.  If not, see <https://www.gnu.org/licenses/>.
 '''
-from pm4py.util import xes_constants as xes
-from pm4py.util.xes_constants import DEFAULT_TIMESTAMP_KEY
-from pm4py.statistics.traces.generic.common import case_duration as case_duration_commons
-from pm4py.util.constants import CASE_CONCEPT_NAME
-from pm4py.util import exec_utils, constants, pandas_utils
-=======
->>>>>>> 92b4e662
 from enum import Enum
 from typing import Optional, Dict, Any, Union, Tuple, List
 
