--- conflicted
+++ resolved
@@ -16,11 +16,7 @@
 '''
 
 __name__ = 'pm4py'
-<<<<<<< HEAD
-VERSION = '2.7.6'
-=======
 VERSION = '2.7.7'
->>>>>>> b4567171
 __version__ = VERSION
 __doc__ = 'Process mining for Python'
 __author__ = 'Fraunhofer Institute for Applied Information Technology FIT'
