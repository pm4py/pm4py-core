'''
    This file is part of PM4Py (More Info: https://pm4py.fit.fraunhofer.de).

    PM4Py is free software: you can redistribute it and/or modify
    it under the terms of the GNU General Public License as published by
    the Free Software Foundation, either version 3 of the License, or
    (at your option) any later version.

    PM4Py is distributed in the hope that it will be useful,
    but WITHOUT ANY WARRANTY; without even the implied warranty of
    MERCHANTABILITY or FITNESS FOR A PARTICULAR PURPOSE.  See the
    GNU General Public License for more details.

    You should have received a copy of the GNU General Public License
    along with PM4Py.  If not, see <https://www.gnu.org/licenses/>.
'''
__name__ = 'pm4py'
<<<<<<< HEAD
VERSION = '2.7.2'
=======
VERSION = '2.7.4'
>>>>>>> 64e33151
__version__ = VERSION
__doc__ = 'Process mining for Python'
__author__ = 'Fraunhofer Institute for Applied Technology'
__author_email__ = 'pm4py@fit.fraunhofer.de'
__maintainer__ = 'Fraunhofer Institute for Applied Technology'
__maintainer_email__ = "pm4py@fit.fraunhofer.de"<|MERGE_RESOLUTION|>--- conflicted
+++ resolved
@@ -15,11 +15,7 @@
     along with PM4Py.  If not, see <https://www.gnu.org/licenses/>.
 '''
 __name__ = 'pm4py'
-<<<<<<< HEAD
-VERSION = '2.7.2'
-=======
 VERSION = '2.7.4'
->>>>>>> 64e33151
 __version__ = VERSION
 __doc__ = 'Process mining for Python'
 __author__ = 'Fraunhofer Institute for Applied Technology'
