--- conflicted
+++ resolved
@@ -41,9 +41,7 @@
 import importlib.util
 
 
-def discover_dfg(log: Union[EventLog, pd.DataFrame], activity_key: str = "concept:name",
-                 timestamp_key: str = "time:timestamp", case_id_key: str = "case:concept:name") -> Tuple[
-    dict, dict, dict]:
+def discover_dfg(log: Union[EventLog, pd.DataFrame], activity_key: str = "concept:name", timestamp_key: str = "time:timestamp", case_id_key: str = "case:concept:name") -> Tuple[dict, dict, dict]:
     """
     Discovers a Directly-Follows Graph (DFG) from a log.
 
@@ -96,9 +94,7 @@
     return dfg, start_activities, end_activities
 
 
-def discover_directly_follows_graph(log: Union[EventLog, pd.DataFrame], activity_key: str = "concept:name",
-                                    timestamp_key: str = "time:timestamp", case_id_key: str = "case:concept:name") -> \
-        Tuple[dict, dict, dict]:
+def discover_directly_follows_graph(log: Union[EventLog, pd.DataFrame], activity_key: str = "concept:name", timestamp_key: str = "time:timestamp", case_id_key: str = "case:concept:name") -> Tuple[dict, dict, dict]:
     if type(log) not in [pd.DataFrame, EventLog, EventStream]:
         raise Exception(
             "the method can be applied only to a traditional event log!")
@@ -106,8 +102,7 @@
     return discover_dfg(log, activity_key=activity_key, timestamp_key=timestamp_key, case_id_key=case_id_key)
 
 
-def discover_dfg_typed(log: pd.DataFrame, case_id_key: str = "case:concept:name", activity_key: str = "concept:name",
-                       timestamp_key: str = "time:timestamp") -> DFG:
+def discover_dfg_typed(log: pd.DataFrame, case_id_key: str = "case:concept:name", activity_key: str = "concept:name", timestamp_key: str = "time:timestamp") -> DFG:
     """
     Discovers a Directly-Follows Graph (DFG) from a log.
 
@@ -146,13 +141,9 @@
             raise TypeError('pm4py.discover_dfg_typed is only defined for pandas/polars DataFrames')
     else:
         raise TypeError('pm4py.discover_dfg_typed is only defined for pandas/polars DataFrames')
-
-
-def discover_performance_dfg(log: Union[EventLog, pd.DataFrame], business_hours: bool = False,
-                             business_hour_slots=constants.DEFAULT_BUSINESS_HOUR_SLOTS,
-                             workcalendar=constants.DEFAULT_BUSINESS_HOURS_WORKCALENDAR,
-                             activity_key: str = "concept:name", timestamp_key: str = "time:timestamp",
-                             case_id_key: str = "case:concept:name") -> Tuple[dict, dict, dict]:
+        
+
+def discover_performance_dfg(log: Union[EventLog, pd.DataFrame], business_hours: bool = False, business_hour_slots=constants.DEFAULT_BUSINESS_HOUR_SLOTS, workcalendar=constants.DEFAULT_BUSINESS_HOURS_WORKCALENDAR, activity_key: str = "concept:name", timestamp_key: str = "time:timestamp", case_id_key: str = "case:concept:name") -> Tuple[dict, dict, dict]:
     """
     Discovers a performance directly-follows graph from an event log.
 
@@ -187,10 +178,8 @@
         from pm4py.util import constants
 
         from pm4py.algo.discovery.dfg.adapters.pandas.df_statistics import get_dfg_graph
-        dfg = get_dfg_graph(log, activity_key=activity_key, timestamp_key=timestamp_key, case_id_glue=case_id_key,
-                            measure="performance", perf_aggregation_key="all",
-                            business_hours=business_hours, business_hours_slot=business_hour_slots,
-                            workcalendar=workcalendar)
+        dfg = get_dfg_graph(log, activity_key=activity_key, timestamp_key=timestamp_key, case_id_glue=case_id_key, measure="performance", perf_aggregation_key="all",
+                            business_hours=business_hours, business_hours_slot=business_hour_slots, workcalendar=workcalendar)
         from pm4py.statistics.start_activities.pandas import get as start_activities_module
         from pm4py.statistics.end_activities.pandas import get as end_activities_module
         start_activities = start_activities_module.get_start_activities(
@@ -212,9 +201,7 @@
     return dfg, start_activities, end_activities
 
 
-def discover_petri_net_alpha(log: Union[EventLog, pd.DataFrame], activity_key: str = "concept:name",
-                             timestamp_key: str = "time:timestamp", case_id_key: str = "case:concept:name") -> Tuple[
-    PetriNet, Marking, Marking]:
+def discover_petri_net_alpha(log: Union[EventLog, pd.DataFrame], activity_key: str = "concept:name", timestamp_key: str = "time:timestamp", case_id_key: str = "case:concept:name") -> Tuple[PetriNet, Marking, Marking]:
     """
     Discovers a Petri net using the Alpha Miner.
 
@@ -240,14 +227,10 @@
             log, activity_key=activity_key, timestamp_key=timestamp_key, case_id_key=case_id_key)
 
     from pm4py.algo.discovery.alpha import algorithm as alpha_miner
-    return alpha_miner.apply(log, variant=alpha_miner.Variants.ALPHA_VERSION_CLASSIC,
-                             parameters=get_properties(log, activity_key=activity_key, timestamp_key=timestamp_key,
-                                                       case_id_key=case_id_key))
-
-
-def discover_petri_net_ilp(log: Union[EventLog, pd.DataFrame], alpha: float = 1.0, activity_key: str = "concept:name",
-                           timestamp_key: str = "time:timestamp", case_id_key: str = "case:concept:name") -> Tuple[
-    PetriNet, Marking, Marking]:
+    return alpha_miner.apply(log, variant=alpha_miner.Variants.ALPHA_VERSION_CLASSIC, parameters=get_properties(log, activity_key=activity_key, timestamp_key=timestamp_key, case_id_key=case_id_key))
+
+
+def discover_petri_net_ilp(log: Union[EventLog, pd.DataFrame], alpha: float = 1.0, activity_key: str = "concept:name", timestamp_key: str = "time:timestamp", case_id_key: str = "case:concept:name") -> Tuple[PetriNet, Marking, Marking]:
     """
     Discovers a Petri net using the ILP Miner.
 
@@ -280,11 +263,8 @@
     return ilp_miner.apply(log, variant=ilp_miner.Variants.CLASSIC, parameters=parameters)
 
 
-@deprecation.deprecated(deprecated_in="2.3.0", removed_in="3.0.0",
-                        details="this method will be removed in a future release.")
-def discover_petri_net_alpha_plus(log: Union[EventLog, pd.DataFrame], activity_key: str = "concept:name",
-                                  timestamp_key: str = "time:timestamp", case_id_key: str = "case:concept:name") -> \
-        Tuple[PetriNet, Marking, Marking]:
+@deprecation.deprecated(deprecated_in="2.3.0", removed_in="3.0.0", details="this method will be removed in a future release.")
+def discover_petri_net_alpha_plus(log: Union[EventLog, pd.DataFrame], activity_key: str = "concept:name", timestamp_key: str = "time:timestamp", case_id_key: str = "case:concept:name") -> Tuple[PetriNet, Marking, Marking]:
     """
     Discovers a Petri net using the Alpha+ algorithm
 
@@ -308,21 +288,13 @@
     if check_is_pandas_dataframe(log):
         check_pandas_dataframe_columns(
             log, activity_key=activity_key, timestamp_key=timestamp_key, case_id_key=case_id_key)
-    properties = get_properties(log, activity_key=activity_key, timestamp_key=timestamp_key,
-                                case_id_key=case_id_key)
 
     from pm4py.algo.discovery.alpha import algorithm as alpha_miner
-    return alpha_miner.apply(log, variant=alpha_miner.Variants.ALPHA_VERSION_PLUS,
-                             parameters=get_properties(log, activity_key=activity_key, timestamp_key=timestamp_key,
-                                                       case_id_key=case_id_key))
-
-
-def discover_petri_net_inductive(log: Union[EventLog, pd.DataFrame, DFG],
-                                 multi_processing: bool = constants.ENABLE_MULTIPROCESSING_DEFAULT,
-                                 noise_threshold: float = 0.0, activity_key: str = "concept:name",
-                                 timestamp_key: str = "time:timestamp", case_id_key: str = "case:concept:name") -> \
-        Tuple[
-            PetriNet, Marking, Marking]:
+    return alpha_miner.apply(log, variant=alpha_miner.Variants.ALPHA_VERSION_PLUS, parameters=get_properties(log, activity_key=activity_key, timestamp_key=timestamp_key, case_id_key=case_id_key))
+
+
+def discover_petri_net_inductive(log: Union[EventLog, pd.DataFrame, DFG], multi_processing: bool = constants.ENABLE_MULTIPROCESSING_DEFAULT, noise_threshold: float = 0.0, activity_key: str = "concept:name", timestamp_key: str = "time:timestamp", case_id_key: str = "case:concept:name", disable_fallthroughs: bool = False) -> Tuple[
+        PetriNet, Marking, Marking]:
     """
     Discovers a Petri net using the inductive miner algorithm.
 
@@ -336,6 +308,7 @@
     :param activity_key: attribute to be used for the activity
     :param timestamp_key: attribute to be used for the timestamp
     :param case_id_key: attribute to be used as case identifier
+    :param disable_fallthroughs: disable the Inductive Miner fall-throughs
     :rtype: ``Tuple[PetriNet, Marking, Marking]``
 
     .. code-block:: python3
@@ -354,17 +327,14 @@
             log, activity_key=activity_key, timestamp_key=timestamp_key, case_id_key=case_id_key)
 
     pt = discover_process_tree_inductive(
-        log, noise_threshold, multi_processing=multi_processing, activity_key=activity_key, timestamp_key=timestamp_key,
-        case_id_key=case_id_key)
+        log, noise_threshold, multi_processing=multi_processing, activity_key=activity_key, timestamp_key=timestamp_key, case_id_key=case_id_key, disable_fallthroughs=disable_fallthroughs)
     from pm4py.convert import convert_to_petri_net
     return convert_to_petri_net(pt)
 
 
 def discover_petri_net_heuristics(log: Union[EventLog, pd.DataFrame], dependency_threshold: float = 0.5,
                                   and_threshold: float = 0.65,
-                                  loop_two_threshold: float = 0.5, activity_key: str = "concept:name",
-                                  timestamp_key: str = "time:timestamp", case_id_key: str = "case:concept:name") -> \
-        Tuple[PetriNet, Marking, Marking]:
+                                  loop_two_threshold: float = 0.5, activity_key: str = "concept:name", timestamp_key: str = "time:timestamp", case_id_key: str = "case:concept:name") -> Tuple[PetriNet, Marking, Marking]:
     """
     Discover a Petri net using the Heuristics Miner
 
@@ -406,10 +376,7 @@
         return heuristics_miner.apply(log, parameters=parameters)
 
 
-def discover_process_tree_inductive(log: Union[EventLog, pd.DataFrame, DFG], noise_threshold: float = 0.0,
-                                    multi_processing: bool = constants.ENABLE_MULTIPROCESSING_DEFAULT,
-                                    activity_key: str = "concept:name", timestamp_key: str = "time:timestamp",
-                                    case_id_key: str = "case:concept:name") -> ProcessTree:
+def discover_process_tree_inductive(log: Union[EventLog, pd.DataFrame, DFG], noise_threshold: float = 0.0, multi_processing: bool = constants.ENABLE_MULTIPROCESSING_DEFAULT, activity_key: str = "concept:name", timestamp_key: str = "time:timestamp", case_id_key: str = "case:concept:name", disable_fallthroughs: bool = False) -> ProcessTree:
     """
     Discovers a process tree using the inductive miner algorithm
 
@@ -423,6 +390,7 @@
     :param multi_processing: boolean that enables/disables multiprocessing in inductive miner
     :param timestamp_key: attribute to be used for the timestamp
     :param case_id_key: attribute to be used as case identifier
+    :param disable_fallthroughs: disable the Inductive Miner fall-throughs
     :rtype: ``ProcessTree``
 
     .. code-block:: python3
@@ -445,6 +413,7 @@
         log, activity_key=activity_key, timestamp_key=timestamp_key, case_id_key=case_id_key)
     parameters["noise_threshold"] = noise_threshold
     parameters["multiprocessing"] = multi_processing
+    parameters["disable_fallthroughs"] = disable_fallthroughs
 
     variant = inductive_miner.Variants.IMf if noise_threshold > 0 else inductive_miner.Variants.IM
 
@@ -456,9 +425,7 @@
 
 def discover_heuristics_net(log: Union[EventLog, pd.DataFrame], dependency_threshold: float = 0.5,
                             and_threshold: float = 0.65,
-                            loop_two_threshold: float = 0.5, min_act_count: int = 1, min_dfg_occurrences: int = 1,
-                            activity_key: str = "concept:name", timestamp_key: str = "time:timestamp",
-                            case_id_key: str = "case:concept:name", decoration: str = "frequency") -> HeuristicsNet:
+                            loop_two_threshold: float = 0.5, min_act_count: int = 1, min_dfg_occurrences: int = 1, activity_key: str = "concept:name", timestamp_key: str = "time:timestamp", case_id_key: str = "case:concept:name", decoration: str = "frequency") -> HeuristicsNet:
     """
     Discovers an heuristics net
 
@@ -497,7 +464,7 @@
     parameters[heu_parameters.MIN_ACT_COUNT] = min_act_count
     parameters[heu_parameters.MIN_DFG_OCCURRENCES] = min_dfg_occurrences
     parameters[heu_parameters.HEU_NET_DECORATION] = decoration
-
+    
     if check_is_pandas_dataframe(log):
         check_pandas_dataframe_columns(
             log, activity_key=activity_key, timestamp_key=timestamp_key, case_id_key=case_id_key)
@@ -506,9 +473,7 @@
         return heuristics_miner.apply_heu(log, parameters=parameters)
 
 
-def derive_minimum_self_distance(log: Union[DataFrame, EventLog, EventStream], activity_key: str = "concept:name",
-                                 timestamp_key: str = "time:timestamp", case_id_key: str = "case:concept:name") -> Dict[
-    str, int]:
+def derive_minimum_self_distance(log: Union[DataFrame, EventLog, EventStream], activity_key: str = "concept:name", timestamp_key: str = "time:timestamp", case_id_key: str = "case:concept:name") -> Dict[str, int]:
     """
     This algorithm computes the minimum self-distance for each activity observed in an event log.
     The self distance of a in <a> is infinity, of a in <a,a> is 0, in <a,b,a> is 1, etc.
@@ -536,12 +501,11 @@
             log, activity_key=activity_key, timestamp_key=timestamp_key, case_id_key=case_id_key)
 
     from pm4py.algo.discovery.minimum_self_distance import algorithm as msd
-    return msd.apply(log, parameters=get_properties(log, activity_key=activity_key, timestamp_key=timestamp_key,
-                                                    case_id_key=case_id_key))
+    return msd.apply(log, parameters=get_properties(log, activity_key=activity_key, timestamp_key=timestamp_key, case_id_key=case_id_key))
 
 
 def discover_footprints(*args: Union[EventLog, Tuple[PetriNet, Marking, Marking], ProcessTree]) -> Union[
-    List[Dict[str, Any]], Dict[str, Any]]:
+        List[Dict[str, Any]], Dict[str, Any]]:
     """
     Discovers the footprints out of the provided event log / process model
 
@@ -558,9 +522,7 @@
     return fp_discovery.apply(*args)
 
 
-def discover_eventually_follows_graph(log: Union[EventLog, pd.DataFrame], activity_key: str = "concept:name",
-                                      timestamp_key: str = "time:timestamp", case_id_key: str = "case:concept:name") -> \
-        Dict[Tuple[str, str], int]:
+def discover_eventually_follows_graph(log: Union[EventLog, pd.DataFrame], activity_key: str = "concept:name", timestamp_key: str = "time:timestamp", case_id_key: str = "case:concept:name") -> Dict[Tuple[str, str], int]:
     """
     Gets the eventually follows graph from a log object.
 
@@ -598,10 +560,7 @@
         return get.apply(log, parameters=properties)
 
 
-def discover_bpmn_inductive(log: Union[EventLog, pd.DataFrame, DFG], noise_threshold: float = 0.0,
-                            multi_processing: bool = constants.ENABLE_MULTIPROCESSING_DEFAULT,
-                            activity_key: str = "concept:name", timestamp_key: str = "time:timestamp",
-                            case_id_key: str = "case:concept:name") -> BPMN:
+def discover_bpmn_inductive(log: Union[EventLog, pd.DataFrame, DFG], noise_threshold: float = 0.0, multi_processing: bool = constants.ENABLE_MULTIPROCESSING_DEFAULT, activity_key: str = "concept:name", timestamp_key: str = "time:timestamp", case_id_key: str = "case:concept:name", disable_fallthroughs: bool = False) -> BPMN:
     """
     Discovers a BPMN using the Inductive Miner algorithm
 
@@ -615,6 +574,7 @@
     :param activity_key: attribute to be used for the activity
     :param timestamp_key: attribute to be used for the timestamp
     :param case_id_key: attribute to be used as case identifier
+    :param disable_fallthroughs: disable the Inductive Miner fall-throughs
     :rtype: ``BPMN``
 
     .. code-block:: python3
@@ -633,16 +593,12 @@
             log, activity_key=activity_key, timestamp_key=timestamp_key, case_id_key=case_id_key)
 
     pt = discover_process_tree_inductive(
-        log, noise_threshold, multi_processing=multi_processing, activity_key=activity_key, timestamp_key=timestamp_key,
-        case_id_key=case_id_key)
+        log, noise_threshold, multi_processing=multi_processing, activity_key=activity_key, timestamp_key=timestamp_key, case_id_key=case_id_key, disable_fallthroughs=disable_fallthroughs)
     from pm4py.convert import convert_to_bpmn
     return convert_to_bpmn(pt)
 
 
-def discover_transition_system(log: Union[EventLog, pd.DataFrame], direction: str = "forward", window: int = 2,
-                               view: str = "sequence", activity_key: str = "concept:name",
-                               timestamp_key: str = "time:timestamp",
-                               case_id_key: str = "case:concept:name") -> TransitionSystem:
+def discover_transition_system(log: Union[EventLog, pd.DataFrame], direction: str = "forward", window: int = 2, view: str = "sequence", activity_key: str = "concept:name", timestamp_key: str = "time:timestamp", case_id_key: str = "case:concept:name") -> TransitionSystem:
     """
     Discovers a transition system as described in the process mining book
     "Process Mining: Data Science in Action"
@@ -681,8 +637,7 @@
     return ts_discovery.apply(log, parameters=properties)
 
 
-def discover_prefix_tree(log: Union[EventLog, pd.DataFrame], activity_key: str = "concept:name",
-                         timestamp_key: str = "time:timestamp", case_id_key: str = "case:concept:name") -> Trie:
+def discover_prefix_tree(log: Union[EventLog, pd.DataFrame], activity_key: str = "concept:name", timestamp_key: str = "time:timestamp", case_id_key: str = "case:concept:name") -> Trie:
     """
     Discovers a prefix tree from the provided log object.
 
@@ -714,9 +669,7 @@
     return trie_discovery.apply(log, parameters=properties)
 
 
-def discover_temporal_profile(log: Union[EventLog, pd.DataFrame], activity_key: str = "concept:name",
-                              timestamp_key: str = "time:timestamp", case_id_key: str = "case:concept:name") -> Dict[
-    Tuple[str, str], Tuple[float, float]]:
+def discover_temporal_profile(log: Union[EventLog, pd.DataFrame], activity_key: str = "concept:name", timestamp_key: str = "time:timestamp", case_id_key: str = "case:concept:name") -> Dict[Tuple[str, str], Tuple[float, float]]:
     """
     Discovers a temporal profile from a log object.
 
@@ -762,9 +715,7 @@
     return temporal_profile_discovery.apply(log, parameters=properties)
 
 
-def discover_log_skeleton(log: Union[EventLog, pd.DataFrame], noise_threshold: float = 0.0,
-                          activity_key: str = "concept:name", timestamp_key: str = "time:timestamp",
-                          case_id_key: str = "case:concept:name") -> Dict[str, Any]:
+def discover_log_skeleton(log: Union[EventLog, pd.DataFrame], noise_threshold: float = 0.0, activity_key: str = "concept:name", timestamp_key: str = "time:timestamp", case_id_key: str = "case:concept:name") -> Dict[str, Any]:
     """
     Discovers a log skeleton from an event log.
 
@@ -818,11 +769,7 @@
     return log_skeleton_discovery.apply(log, parameters=properties)
 
 
-def discover_declare(log: Union[EventLog, pd.DataFrame], allowed_templates: Optional[Set[str]] = None,
-                     considered_activities: Optional[Set[str]] = None, min_support_ratio: Optional[float] = None,
-                     min_confidence_ratio: Optional[float] = None, activity_key: str = "concept:name",
-                     timestamp_key: str = "time:timestamp", case_id_key: str = "case:concept:name") -> Dict[
-    str, Dict[Any, Dict[str, int]]]:
+def discover_declare(log: Union[EventLog, pd.DataFrame], allowed_templates: Optional[Set[str]] = None, considered_activities: Optional[Set[str]] = None, min_support_ratio: Optional[float] = None, min_confidence_ratio: Optional[float] = None, activity_key: str = "concept:name", timestamp_key: str = "time:timestamp", case_id_key: str = "case:concept:name") -> Dict[str, Dict[Any, Dict[str, int]]]:
     """
     Discovers a DECLARE model from an event log.
 
@@ -865,7 +812,6 @@
     return declare_discovery.apply(log, parameters=properties)
 
 
-<<<<<<< HEAD
 def discover_powl(log: Union[EventLog, pd.DataFrame], activity_key: str = "concept:name", timestamp_key: str = "time:timestamp", case_id_key: str = "case:concept:name") -> POWL:
     """
     Discovers a POWL model from an event log.
@@ -906,12 +852,6 @@
 
 def discover_batches(log: Union[EventLog, pd.DataFrame], merge_distance: int = 15 * 60, min_batch_size: int = 2, activity_key: str = "concept:name", timestamp_key: str = "time:timestamp", case_id_key: str = "case:concept:name", resource_key: str = "org:resource") -> List[
         Tuple[Tuple[str, str], int, Dict[str, Any]]]:
-=======
-def discover_batches(log: Union[EventLog, pd.DataFrame], merge_distance: int = 15 * 60, min_batch_size: int = 2,
-                     activity_key: str = "concept:name", timestamp_key: str = "time:timestamp",
-                     case_id_key: str = "case:concept:name", resource_key: str = "org:resource") -> List[
-    Tuple[Tuple[str, str], int, Dict[str, Any]]]:
->>>>>>> 014c071d
     """
     Discover batches from the provided log object
 
@@ -977,10 +917,10 @@
                  finaAdditionalConditions: bool = True) -> Tuple[Any, Dict[str, Any]]:
     """
     Discovers a DCR graph from an event log based on the DisCoveR algorithm.
-    
+
     This method implements the DCR discovery algorithm as described in:
     C. O. Back, T. Slaats, T. T. Hildebrandt, M. Marquard, "DisCoveR: accurate and efficient discovery of declarative process models".
-    
+
     Parameters
     ----------
     log : Union[EventLog, pd.DataFrame]
@@ -999,16 +939,16 @@
         The attribute to be used as a resource identifier, defaults to None.
     findAdditionalConditions : bool, optional
         A boolean value specifying whether additional conditions should be found, defaults to True.
-    
+
     Returns
     -------
     Tuple[Any, dict]
         A tuple containing the discovered DCR graph and a dictionary with additional information.
-    
+
     Examples
     --------
     .. code-block:: python3
-    
+
         import pm4py
         graph, la = pm4py.discover_DCR(log)
 
