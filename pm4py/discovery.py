'''
    This file is part of PM4Py (More Info: https://pm4py.fit.fraunhofer.de).

    PM4Py is free software: you can redistribute it and/or modify
    it under the terms of the GNU General Public License as published by
    the Free Software Foundation, either version 3 of the License, or
    (at your option) any later version.

    PM4Py is distributed in the hope that it will be useful,
    but WITHOUT ANY WARRANTY; without even the implied warranty of
    MERCHANTABILITY or FITNESS FOR A PARTICULAR PURPOSE.  See the
    GNU General Public License for more details.

    You should have received a copy of the GNU General Public License
    along with PM4Py.  If not, see <https://www.gnu.org/licenses/>.
'''
__doc__ = """
The ``pm4py.discovery`` module contains the process discovery algorithms implemented in ``pm4py``
"""

from typing import Tuple, Union, List, Dict, Any, Optional, Set

import pandas as pd
from pandas import DataFrame

from pm4py.objects.bpmn.obj import BPMN
from pm4py.objects.dfg.obj import DFG
from pm4py.objects.heuristics_net.obj import HeuristicsNet
from pm4py.objects.transition_system.obj import TransitionSystem
from pm4py.objects.trie.obj import Trie
from pm4py.objects.log.obj import EventLog
from pm4py.objects.log.obj import EventStream
from pm4py.objects.petri_net.obj import PetriNet, Marking
from pm4py.objects.process_tree.obj import ProcessTree
from pm4py.objects.dcr.obj import DCR_Graph
from pm4py.util.pandas_utils import check_is_pandas_dataframe, check_pandas_dataframe_columns
from pm4py.utils import get_properties, __event_log_deprecation_warning
from pm4py.util import constants
import deprecation
import importlib.util


def discover_dfg(log: Union[EventLog, pd.DataFrame], activity_key: str = "concept:name", timestamp_key: str = "time:timestamp", case_id_key: str = "case:concept:name") -> Tuple[dict, dict, dict]:
    """
    Discovers a Directly-Follows Graph (DFG) from a log.

    This method returns a dictionary with the couples of directly-following activities (in the log)
    as keys and the frequency of relation as value.

    :param log: event log / Pandas dataframe
    :param activity_key: attribute to be used for the activity
    :param timestamp_key: attribute to be used for the timestamp
    :param case_id_key: attribute to be used as case identifier
    :rtype: ``Tuple[dict, dict, dict]``

    .. code-block:: python3

        import pm4py

        dfg, start_activities, end_activities = pm4py.discover_dfg(dataframe, case_id_key='case:concept:name', activity_key='concept:name', timestamp_key='time:timestamp')
    """
    if type(log) not in [pd.DataFrame, EventLog, EventStream]:
        raise Exception(
            "the method can be applied only to a traditional event log!")
    __event_log_deprecation_warning(log)

    properties = get_properties(
        log, activity_key=activity_key, timestamp_key=timestamp_key, case_id_key=case_id_key)
    if check_is_pandas_dataframe(log):
        check_pandas_dataframe_columns(
            log, activity_key=activity_key, timestamp_key=timestamp_key, case_id_key=case_id_key)
        from pm4py.util import constants

        from pm4py.algo.discovery.dfg.adapters.pandas.df_statistics import get_dfg_graph
        dfg = get_dfg_graph(log, activity_key=activity_key,
                            timestamp_key=timestamp_key,
                            case_id_glue=case_id_key)
        from pm4py.statistics.start_activities.pandas import get as start_activities_module
        from pm4py.statistics.end_activities.pandas import get as end_activities_module
        start_activities = start_activities_module.get_start_activities(
            log, parameters=properties)
        end_activities = end_activities_module.get_end_activities(
            log, parameters=properties)
    else:
        from pm4py.algo.discovery.dfg import algorithm as dfg_discovery
        dfg = dfg_discovery.apply(log, parameters=properties)
        from pm4py.statistics.start_activities.log import get as start_activities_module
        from pm4py.statistics.end_activities.log import get as end_activities_module
        start_activities = start_activities_module.get_start_activities(
            log, parameters=properties)
        end_activities = end_activities_module.get_end_activities(
            log, parameters=properties)
    return dfg, start_activities, end_activities


def discover_directly_follows_graph(log: Union[EventLog, pd.DataFrame], activity_key: str = "concept:name",
                                    timestamp_key: str = "time:timestamp", case_id_key: str = "case:concept:name") -> \
Tuple[dict, dict, dict]:
    if type(log) not in [pd.DataFrame, EventLog, EventStream]:
        raise Exception(
            "the method can be applied only to a traditional event log!")

    return discover_dfg(log, activity_key=activity_key, timestamp_key=timestamp_key, case_id_key=case_id_key)


def discover_dfg_typed(log: pd.DataFrame, case_id_key: str = "case:concept:name", activity_key: str = "concept:name",
                       timestamp_key: str = "time:timestamp") -> DFG:
    """
    Discovers a Directly-Follows Graph (DFG) from a log.

    This method returns a typed DFG object, i.e., as specified in ``pm4py.objects.dfg.obj.py`` (``DirectlyFollowsGraph`` Class)
    The DFG object describes a graph, start activities and end activities.
    The graph is a collection of triples of the form (a,b,f) representing an arc a->b with frequency f.
    The start activities are a collection of tuples of the form (a,f) representing that activity a starts f cases.
    The end activities are a collection of tuples of the form (a,f) representing that ativity a ends f cases.
    
    This method replaces ``pm4py.discover_dfg`` and ``pm4py.discover_directly_follows_graph``. In a future release, these functions will adopt the same behavior as this function.

    :param log: ``pandas.DataFrame``
    :param case_id_key: attribute to be used as case identifier
    :param activity_key: attribute to be used for the activity
    :param timestamp_key: attribute to be used for the timestamp
    
    :rtype: ``DFG``

    .. code-block:: python3

        import pm4py

        dfg = pm4py.discover_dfg_typed(log, case_id_key='case:concept:name', activity_key='concept:name', timestamp_key='time:timestamp')
    """
    from pm4py.algo.discovery.dfg.variants import clean
    parameters = get_properties(
        log, activity_key=activity_key, timestamp_key=timestamp_key, case_id_key=case_id_key)
    if type(log) is pd.DataFrame:
        return clean.apply(log, parameters)
    elif importlib.util.find_spec("polars"):
        import polars as pl
        if type(log) is pl.DataFrame:
            from pm4py.algo.discovery.dfg.variants import clean_polars
            return clean_polars.apply(log, parameters)
        else:
            raise TypeError('pm4py.discover_dfg_typed is only defined for pandas/polars DataFrames')
    else:
        raise TypeError('pm4py.discover_dfg_typed is only defined for pandas/polars DataFrames')


def discover_performance_dfg(log: Union[EventLog, pd.DataFrame], business_hours: bool = False,
                             business_hour_slots=constants.DEFAULT_BUSINESS_HOUR_SLOTS,
                             workcalendar=constants.DEFAULT_BUSINESS_HOURS_WORKCALENDAR,
                             activity_key: str = "concept:name", timestamp_key: str = "time:timestamp",
                             case_id_key: str = "case:concept:name") -> Tuple[dict, dict, dict]:
    """
    Discovers a performance directly-follows graph from an event log.

    This method returns a dictionary with the couples of directly-following activities (in the log)
    as keys and the performance of relation as value.

    :param log: event log / Pandas dataframe
    :param business_hours: enables/disables the computation based on the business hours (default: False)
    :param business_hour_slots: work schedule of the company, provided as a list of tuples where each tuple represents one time slot of business hours. One slot i.e. one tuple consists of one start and one end time given in seconds since week start, e.g. [(7 * 60 * 60, 17 * 60 * 60), ((24 + 7) * 60 * 60, (24 + 12) * 60 * 60), ((24 + 13) * 60 * 60, (24 + 17) * 60 * 60),] meaning that business hours are Mondays 07:00 - 17:00 and Tuesdays 07:00 - 12:00 and 13:00 - 17:00
    :param activity_key: attribute to be used for the activity
    :param timestamp_key: attribute to be used for the timestamp
    :param case_id_key: attribute to be used as case identifier
    :rtype: ``Tuple[dict, dict, dict]``

    .. code-block:: python3

        import pm4py

        performance_dfg, start_activities, end_activities = pm4py.discover_performance_dfg(dataframe, case_id_key='case:concept:name', activity_key='concept:name', timestamp_key='time:timestamp')
    """
    if type(log) not in [pd.DataFrame, EventLog, EventStream]:
        raise Exception(
            "the method can be applied only to a traditional event log!")
    __event_log_deprecation_warning(log)

    properties = get_properties(
        log, activity_key=activity_key, timestamp_key=timestamp_key, case_id_key=case_id_key)

    if check_is_pandas_dataframe(log):
        check_pandas_dataframe_columns(
            log, activity_key=activity_key, timestamp_key=timestamp_key, case_id_key=case_id_key)
        from pm4py.util import constants

        from pm4py.algo.discovery.dfg.adapters.pandas.df_statistics import get_dfg_graph
        dfg = get_dfg_graph(log, activity_key=activity_key, timestamp_key=timestamp_key, case_id_glue=case_id_key,
                            measure="performance", perf_aggregation_key="all",
                            business_hours=business_hours, business_hours_slot=business_hour_slots,
                            workcalendar=workcalendar)
        from pm4py.statistics.start_activities.pandas import get as start_activities_module
        from pm4py.statistics.end_activities.pandas import get as end_activities_module
        start_activities = start_activities_module.get_start_activities(
            log, parameters=properties)
        end_activities = end_activities_module.get_end_activities(
            log, parameters=properties)
    else:
        from pm4py.algo.discovery.dfg.variants import performance as dfg_discovery
        properties[dfg_discovery.Parameters.AGGREGATION_MEASURE] = "all"
        properties[dfg_discovery.Parameters.BUSINESS_HOURS] = business_hours
        properties[dfg_discovery.Parameters.BUSINESS_HOUR_SLOTS] = business_hour_slots
        dfg = dfg_discovery.apply(log, parameters=properties)
        from pm4py.statistics.start_activities.log import get as start_activities_module
        from pm4py.statistics.end_activities.log import get as end_activities_module
        start_activities = start_activities_module.get_start_activities(
            log, parameters=properties)
        end_activities = end_activities_module.get_end_activities(
            log, parameters=properties)
    return dfg, start_activities, end_activities


def discover_petri_net_alpha(log: Union[EventLog, pd.DataFrame], activity_key: str = "concept:name",
                             timestamp_key: str = "time:timestamp", case_id_key: str = "case:concept:name") -> Tuple[
    PetriNet, Marking, Marking]:
    """
    Discovers a Petri net using the Alpha Miner.

    :param log: event log / Pandas dataframe
    :param activity_key: attribute to be used for the activity
    :param timestamp_key: attribute to be used for the timestamp
    :param case_id_key: attribute to be used as case identifier
    :rtype: ``Tuple[PetriNet, Marking, Marking]``

    .. code-block:: python3

        import pm4py

        net, im, fm = pm4py.discover_petri_net_alpha(dataframe, activity_key='concept:name', case_id_key='case:concept:name', timestamp_key='time:timestamp')
    """
    if type(log) not in [pd.DataFrame, EventLog, EventStream]:
        raise Exception(
            "the method can be applied only to a traditional event log!")
    __event_log_deprecation_warning(log)

    if check_is_pandas_dataframe(log):
        check_pandas_dataframe_columns(
            log, activity_key=activity_key, timestamp_key=timestamp_key, case_id_key=case_id_key)

    from pm4py.algo.discovery.alpha import algorithm as alpha_miner
    return alpha_miner.apply(log, variant=alpha_miner.Variants.ALPHA_VERSION_CLASSIC,
                             parameters=get_properties(log, activity_key=activity_key, timestamp_key=timestamp_key,
                                                       case_id_key=case_id_key))


def discover_petri_net_ilp(log: Union[EventLog, pd.DataFrame], alpha: float = 1.0, activity_key: str = "concept:name",
                           timestamp_key: str = "time:timestamp", case_id_key: str = "case:concept:name") -> Tuple[
    PetriNet, Marking, Marking]:
    """
    Discovers a Petri net using the ILP Miner.

    :param log: event log / Pandas dataframe
    :param alpha: noise threshold for the sequence encoding graph (1.0=no filtering, 0.0=greatest filtering)
    :param activity_key: attribute to be used for the activity
    :param timestamp_key: attribute to be used for the timestamp
    :param case_id_key: attribute to be used as case identifier
    :rtype: ``Tuple[PetriNet, Marking, Marking]``

    .. code-block:: python3

        import pm4py

        net, im, fm = pm4py.discover_petri_net_ilp(dataframe, activity_key='concept:name', case_id_key='case:concept:name', timestamp_key='time:timestamp')
    """
    if type(log) not in [pd.DataFrame, EventLog, EventStream]:
        raise Exception(
            "the method can be applied only to a traditional event log!")
    __event_log_deprecation_warning(log)

    if check_is_pandas_dataframe(log):
        check_pandas_dataframe_columns(
            log, activity_key=activity_key, timestamp_key=timestamp_key, case_id_key=case_id_key)

    parameters = get_properties(log, activity_key=activity_key, timestamp_key=timestamp_key, case_id_key=case_id_key)
    parameters["alpha"] = alpha

    from pm4py.algo.discovery.ilp import algorithm as ilp_miner
    return ilp_miner.apply(log, variant=ilp_miner.Variants.CLASSIC, parameters=parameters)


@deprecation.deprecated(deprecated_in="2.3.0", removed_in="3.0.0",
                        details="this method will be removed in a future release.")
def discover_petri_net_alpha_plus(log: Union[EventLog, pd.DataFrame], activity_key: str = "concept:name",
                                  timestamp_key: str = "time:timestamp", case_id_key: str = "case:concept:name") -> \
Tuple[PetriNet, Marking, Marking]:
    """
    Discovers a Petri net using the Alpha+ algorithm

    :param log: event log / Pandas dataframe
    :param activity_key: attribute to be used for the activity
    :param timestamp_key: attribute to be used for the timestamp
    :param case_id_key: attribute to be used as case identifier
    :rtype: ``Tuple[PetriNet, Marking, Marking]``

    .. code-block:: python3

        import pm4py

        net, im, fm = pm4py.discover_petri_net_alpha_plus(dataframe, activity_key='concept:name', case_id_key='case:concept:name', timestamp_key='time:timestamp')
    """
    if type(log) not in [pd.DataFrame, EventLog, EventStream]:
        raise Exception(
            "the method can be applied only to a traditional event log!")
    __event_log_deprecation_warning(log)

    if check_is_pandas_dataframe(log):
        check_pandas_dataframe_columns(
            log, activity_key=activity_key, timestamp_key=timestamp_key, case_id_key=case_id_key)
    properties = get_properties(log, activity_key=activity_key, timestamp_key=timestamp_key,
                                                       case_id_key=case_id_key)

    from pm4py.algo.discovery.alpha import algorithm as alpha_miner
    return alpha_miner.apply(log, variant=alpha_miner.Variants.ALPHA_VERSION_PLUS,
                             parameters=get_properties(log, activity_key=activity_key, timestamp_key=timestamp_key,
                                                       case_id_key=case_id_key))


<<<<<<< HEAD
def discover_petri_net_inductive(log: Union[EventLog, pd.DataFrame, DFG], multi_processing: bool = constants.ENABLE_MULTIPROCESSING_DEFAULT, noise_threshold: float = 0.0, activity_key: str = "concept:name", timestamp_key: str = "time:timestamp", case_id_key: str = "case:concept:name", disable_fallthroughs: bool = False) -> Tuple[
        PetriNet, Marking, Marking]:
=======
def discover_petri_net_inductive(log: Union[EventLog, pd.DataFrame, DFG],
                                 multi_processing: bool = constants.ENABLE_MULTIPROCESSING_DEFAULT,
                                 noise_threshold: float = 0.0, activity_key: str = "concept:name",
                                 timestamp_key: str = "time:timestamp", case_id_key: str = "case:concept:name") -> \
Tuple[
    PetriNet, Marking, Marking]:
>>>>>>> ecdf4803
    """
    Discovers a Petri net using the inductive miner algorithm.

    The basic idea of Inductive Miner is about detecting a 'cut' in the log (e.g. sequential cut, parallel cut, concurrent cut and loop cut) and then recur on sublogs, which were found applying the cut, until a base case is found. The Directly-Follows variant avoids the recursion on the sublogs but uses the Directly Follows graph.

    Inductive miner models usually make extensive use of hidden transitions, especially for skipping/looping on a portion on the model. Furthermore, each visible transition has a unique label (there are no transitions in the model that share the same label).

    :param log: event log / Pandas dataframe / typed DFG
    :param noise_threshold: noise threshold (default: 0.0)
    :param multi_processing: boolean that enables/disables multiprocessing in inductive miner
    :param activity_key: attribute to be used for the activity
    :param timestamp_key: attribute to be used for the timestamp
    :param case_id_key: attribute to be used as case identifier
    :param disable_fallthroughs: disable the Inductive Miner fall-throughs
    :rtype: ``Tuple[PetriNet, Marking, Marking]``

    .. code-block:: python3

        import pm4py

        net, im, fm = pm4py.discover_petri_net_inductive(dataframe, activity_key='concept:name', case_id_key='case:concept:name', timestamp_key='time:timestamp')
    """
    if type(log) not in [pd.DataFrame, EventLog, EventStream, DFG]:
        raise Exception(
            "the method can be applied only to a traditional event log!")
    __event_log_deprecation_warning(log)

    if check_is_pandas_dataframe(log):
        check_pandas_dataframe_columns(
            log, activity_key=activity_key, timestamp_key=timestamp_key, case_id_key=case_id_key)

    pt = discover_process_tree_inductive(
<<<<<<< HEAD
        log, noise_threshold, multi_processing=multi_processing, activity_key=activity_key, timestamp_key=timestamp_key, case_id_key=case_id_key, disable_fallthroughs=disable_fallthroughs)
=======
        log, noise_threshold, multi_processing=multi_processing, activity_key=activity_key, timestamp_key=timestamp_key,
        case_id_key=case_id_key)
>>>>>>> ecdf4803
    from pm4py.convert import convert_to_petri_net
    return convert_to_petri_net(pt)


def discover_petri_net_heuristics(log: Union[EventLog, pd.DataFrame], dependency_threshold: float = 0.5,
                                  and_threshold: float = 0.65,
                                  loop_two_threshold: float = 0.5, activity_key: str = "concept:name",
                                  timestamp_key: str = "time:timestamp", case_id_key: str = "case:concept:name") -> \
Tuple[PetriNet, Marking, Marking]:
    """
    Discover a Petri net using the Heuristics Miner

    Heuristics Miner is an algorithm that acts on the Directly-Follows Graph, providing way to handle with noise and to find common constructs (dependency between two activities, AND). The output of the Heuristics Miner is an Heuristics Net, so an object that contains the activities and the relationships between them. The Heuristics Net can be then converted into a Petri net. The paper can be visited by clicking on the upcoming link: this link).

    :param log: event log / Pandas dataframe
    :param dependency_threshold: dependency threshold (default: 0.5)
    :param and_threshold: AND threshold (default: 0.65)
    :param loop_two_threshold: loop two threshold (default: 0.5)
    :param activity_key: attribute to be used for the activity
    :param timestamp_key: attribute to be used for the timestamp
    :param case_id_key: attribute to be used as case identifier
    :rtype: ``Tuple[PetriNet, Marking, Marking]``

    .. code-block:: python3

        import pm4py

        net, im, fm = pm4py.discover_petri_net_heuristics(dataframe, activity_key='concept:name', case_id_key='case:concept:name', timestamp_key='time:timestamp')
    """
    if type(log) not in [pd.DataFrame, EventLog, EventStream]:
        raise Exception(
            "the method can be applied only to a traditional event log!")
    __event_log_deprecation_warning(log)

    from pm4py.algo.discovery.heuristics.variants import classic as heuristics_miner
    heu_parameters = heuristics_miner.Parameters
    parameters = get_properties(
        log, activity_key=activity_key, timestamp_key=timestamp_key, case_id_key=case_id_key)
    parameters[heu_parameters.DEPENDENCY_THRESH] = dependency_threshold
    parameters[heu_parameters.AND_MEASURE_THRESH] = and_threshold
    parameters[heu_parameters.LOOP_LENGTH_TWO_THRESH] = loop_two_threshold

    if check_is_pandas_dataframe(log):
        check_pandas_dataframe_columns(
            log, activity_key=activity_key, timestamp_key=timestamp_key, case_id_key=case_id_key)
        return heuristics_miner.apply_pandas(log, parameters=parameters)
    else:
        return heuristics_miner.apply(log, parameters=parameters)


<<<<<<< HEAD
def discover_process_tree_inductive(log: Union[EventLog, pd.DataFrame, DFG], noise_threshold: float = 0.0, multi_processing: bool = constants.ENABLE_MULTIPROCESSING_DEFAULT, activity_key: str = "concept:name", timestamp_key: str = "time:timestamp", case_id_key: str = "case:concept:name", disable_fallthroughs: bool = False) -> ProcessTree:
=======
def discover_process_tree_inductive(log: Union[EventLog, pd.DataFrame, DFG], noise_threshold: float = 0.0,
                                    multi_processing: bool = constants.ENABLE_MULTIPROCESSING_DEFAULT,
                                    activity_key: str = "concept:name", timestamp_key: str = "time:timestamp",
                                    case_id_key: str = "case:concept:name") -> ProcessTree:
>>>>>>> ecdf4803
    """
    Discovers a process tree using the inductive miner algorithm

    The basic idea of Inductive Miner is about detecting a 'cut' in the log (e.g. sequential cut, parallel cut, concurrent cut and loop cut) and then recur on sublogs, which were found applying the cut, until a base case is found. The Directly-Follows variant avoids the recursion on the sublogs but uses the Directly Follows graph.

    Inductive miner models usually make extensive use of hidden transitions, especially for skipping/looping on a portion on the model. Furthermore, each visible transition has a unique label (there are no transitions in the model that share the same label).

    :param log: event log / Pandas dataframe / typed DFG
    :param noise_threshold: noise threshold (default: 0.0)
    :param activity_key: attribute to be used for the activity
    :param multi_processing: boolean that enables/disables multiprocessing in inductive miner
    :param timestamp_key: attribute to be used for the timestamp
    :param case_id_key: attribute to be used as case identifier
    :param disable_fallthroughs: disable the Inductive Miner fall-throughs
    :rtype: ``ProcessTree``

    .. code-block:: python3

        import pm4py

        process_tree = pm4py.discover_process_tree_inductive(dataframe, activity_key='concept:name', case_id_key='case:concept:name', timestamp_key='time:timestamp')
    """
    if type(log) not in [pd.DataFrame, EventLog, EventStream, DFG]:
        raise Exception(
            "the method can be applied only to a traditional event log!")
    __event_log_deprecation_warning(log)

    if check_is_pandas_dataframe(log):
        check_pandas_dataframe_columns(
            log, activity_key=activity_key, timestamp_key=timestamp_key, case_id_key=case_id_key)

    from pm4py.algo.discovery.inductive import algorithm as inductive_miner
    parameters = get_properties(
        log, activity_key=activity_key, timestamp_key=timestamp_key, case_id_key=case_id_key)
    parameters["noise_threshold"] = noise_threshold
    parameters["multiprocessing"] = multi_processing
    parameters["disable_fallthroughs"] = disable_fallthroughs

    variant = inductive_miner.Variants.IMf if noise_threshold > 0 else inductive_miner.Variants.IM

    if isinstance(log, DFG):
        variant = inductive_miner.Variants.IMd

    return inductive_miner.apply(log, variant=variant, parameters=parameters)


def discover_heuristics_net(log: Union[EventLog, pd.DataFrame], dependency_threshold: float = 0.5,
                            and_threshold: float = 0.65,
                            loop_two_threshold: float = 0.5, min_act_count: int = 1, min_dfg_occurrences: int = 1,
                            activity_key: str = "concept:name", timestamp_key: str = "time:timestamp",
                            case_id_key: str = "case:concept:name", decoration: str = "frequency") -> HeuristicsNet:
    """
    Discovers an heuristics net

    Heuristics Miner is an algorithm that acts on the Directly-Follows Graph, providing way to handle with noise and to find common constructs (dependency between two activities, AND). The output of the Heuristics Miner is an Heuristics Net, so an object that contains the activities and the relationships between them. The Heuristics Net can be then converted into a Petri net. The paper can be visited by clicking on the upcoming link: this link).

    :param log: event log / Pandas dataframe
    :param dependency_threshold: dependency threshold (default: 0.5)
    :param and_threshold: AND threshold (default: 0.65)
    :param loop_two_threshold: loop two threshold (default: 0.5)
    :param min_act_count: minimum number of occurrences per activity in order to be included in the discovery
    :param min_dfg_occurrences: minimum number of occurrences per arc in the DFG in order to be included in the discovery
    :param activity_key: attribute to be used for the activity
    :param timestamp_key: attribute to be used for the timestamp
    :param case_id_key: attribute to be used as case identifier
    :param decoration: the decoration that should be used (frequency, performance)
    :rtype: ``HeuristicsNet``

    .. code-block:: python3

        import pm4py

        heu_net = pm4py.discover_heuristics_net(dataframe, activity_key='concept:name', case_id_key='case:concept:name', timestamp_key='time:timestamp')
    """
    if type(log) not in [pd.DataFrame, EventLog, EventStream]:
        raise Exception(
            "the method can be applied only to a traditional event log!")
    __event_log_deprecation_warning(log)

    from pm4py.algo.discovery.heuristics.variants import classic as heuristics_miner
    heu_parameters = heuristics_miner.Parameters
    parameters = get_properties(
        log, activity_key=activity_key, timestamp_key=timestamp_key, case_id_key=case_id_key)
    parameters[heu_parameters.DEPENDENCY_THRESH] = dependency_threshold
    parameters[heu_parameters.AND_MEASURE_THRESH] = and_threshold
    parameters[heu_parameters.LOOP_LENGTH_TWO_THRESH] = loop_two_threshold
    parameters[heu_parameters.MIN_ACT_COUNT] = min_act_count
    parameters[heu_parameters.MIN_DFG_OCCURRENCES] = min_dfg_occurrences
    parameters[heu_parameters.HEU_NET_DECORATION] = decoration

    if check_is_pandas_dataframe(log):
        check_pandas_dataframe_columns(
            log, activity_key=activity_key, timestamp_key=timestamp_key, case_id_key=case_id_key)
        return heuristics_miner.apply_heu_pandas(log, parameters=parameters)
    else:
        return heuristics_miner.apply_heu(log, parameters=parameters)


def derive_minimum_self_distance(log: Union[DataFrame, EventLog, EventStream], activity_key: str = "concept:name",
                                 timestamp_key: str = "time:timestamp", case_id_key: str = "case:concept:name") -> Dict[
    str, int]:
    """
    This algorithm computes the minimum self-distance for each activity observed in an event log.
    The self distance of a in <a> is infinity, of a in <a,a> is 0, in <a,b,a> is 1, etc.
    The activity key 'concept:name' is used.

    :param log: event log / Pandas dataframe
    :param activity_key: attribute to be used for the activity
    :param timestamp_key: attribute to be used for the timestamp
    :param case_id_key: attribute to be used as case identifier
    :rtype: ``Dict[str, int]``

    .. code-block:: python3

        import pm4py

        msd = pm4py.derive_minimum_self_distance(dataframe, activity_key='concept:name', case_id_key='case:concept:name', timestamp_key='time:timestamp')
    """
    if type(log) not in [pd.DataFrame, EventLog, EventStream]:
        raise Exception(
            "the method can be applied only to a traditional event log!")
    __event_log_deprecation_warning(log)

    if check_is_pandas_dataframe(log):
        check_pandas_dataframe_columns(
            log, activity_key=activity_key, timestamp_key=timestamp_key, case_id_key=case_id_key)

    from pm4py.algo.discovery.minimum_self_distance import algorithm as msd
    return msd.apply(log, parameters=get_properties(log, activity_key=activity_key, timestamp_key=timestamp_key,
                                                    case_id_key=case_id_key))


def discover_footprints(*args: Union[EventLog, Tuple[PetriNet, Marking, Marking], ProcessTree]) -> Union[
    List[Dict[str, Any]], Dict[str, Any]]:
    """
    Discovers the footprints out of the provided event log / process model

    :param args: event log / process model
    :rtype: ``Union[List[Dict[str, Any]], Dict[str, Any]]``

    .. code-block:: python3

        import pm4py

        footprints = pm4py.discover_footprints(dataframe, activity_key='concept:name', case_id_key='case:concept:name', timestamp_key='time:timestamp')
    """
    from pm4py.algo.discovery.footprints import algorithm as fp_discovery
    return fp_discovery.apply(*args)


def discover_eventually_follows_graph(log: Union[EventLog, pd.DataFrame], activity_key: str = "concept:name",
                                      timestamp_key: str = "time:timestamp", case_id_key: str = "case:concept:name") -> \
Dict[Tuple[str, str], int]:
    """
    Gets the eventually follows graph from a log object.

    The eventually follows graph is a dictionary associating to every
    couple of activities which are eventually following each other the
    number of occurrences of this relation.

    :param log: event log / Pandas dataframe
    :param activity_key: attribute to be used for the activity
    :param timestamp_key: attribute to be used for the timestamp
    :param case_id_key: attribute to be used as case identifier
    :rtype: ``Dict[Tuple[str, str], int]``

    .. code-block:: python3

        import pm4py

        efg = pm4py.discover_eventually_follows_graph(dataframe, activity_key='concept:name', case_id_key='case:concept:name', timestamp_key='time:timestamp')
    """
    if type(log) not in [pd.DataFrame, EventLog, EventStream]:
        raise Exception(
            "the method can be applied only to a traditional event log!")
    __event_log_deprecation_warning(log)

    properties = get_properties(
        log, activity_key=activity_key, timestamp_key=timestamp_key, case_id_key=case_id_key)

    if check_is_pandas_dataframe(log):
        check_pandas_dataframe_columns(
            log, activity_key=activity_key, timestamp_key=timestamp_key, case_id_key=case_id_key)
        from pm4py.statistics.eventually_follows.pandas import get
        return get.apply(log, parameters=properties)
    else:
        from pm4py.statistics.eventually_follows.log import get
        return get.apply(log, parameters=properties)


<<<<<<< HEAD
def discover_bpmn_inductive(log: Union[EventLog, pd.DataFrame, DFG], noise_threshold: float = 0.0, multi_processing: bool = constants.ENABLE_MULTIPROCESSING_DEFAULT, activity_key: str = "concept:name", timestamp_key: str = "time:timestamp", case_id_key: str = "case:concept:name", disable_fallthroughs: bool = False) -> BPMN:
=======
def discover_bpmn_inductive(log: Union[EventLog, pd.DataFrame, DFG], noise_threshold: float = 0.0,
                            multi_processing: bool = constants.ENABLE_MULTIPROCESSING_DEFAULT,
                            activity_key: str = "concept:name", timestamp_key: str = "time:timestamp",
                            case_id_key: str = "case:concept:name") -> BPMN:
>>>>>>> ecdf4803
    """
    Discovers a BPMN using the Inductive Miner algorithm

    The basic idea of Inductive Miner is about detecting a 'cut' in the log (e.g. sequential cut, parallel cut, concurrent cut and loop cut) and then recur on sublogs, which were found applying the cut, until a base case is found. The Directly-Follows variant avoids the recursion on the sublogs but uses the Directly Follows graph.

    Inductive miner models usually make extensive use of hidden transitions, especially for skipping/looping on a portion on the model. Furthermore, each visible transition has a unique label (there are no transitions in the model that share the same label).

    :param log: event log / Pandas dataframe / typed DFG
    :param noise_threshold: noise threshold (default: 0.0)
    :param multi_processing: boolean that enables/disables multiprocessing in inductive miner
    :param activity_key: attribute to be used for the activity
    :param timestamp_key: attribute to be used for the timestamp
    :param case_id_key: attribute to be used as case identifier
    :param disable_fallthroughs: disable the Inductive Miner fall-throughs
    :rtype: ``BPMN``

    .. code-block:: python3

        import pm4py

        bpmn_graph = pm4py.discover_bpmn_inductive(dataframe, activity_key='concept:name', case_id_key='case:concept:name', timestamp_key='time:timestamp')
    """
    if type(log) not in [pd.DataFrame, EventLog, EventStream, DFG]:
        raise Exception(
            "the method can be applied only to a traditional event log!")
    __event_log_deprecation_warning(log)

    if check_is_pandas_dataframe(log):
        check_pandas_dataframe_columns(
            log, activity_key=activity_key, timestamp_key=timestamp_key, case_id_key=case_id_key)

    pt = discover_process_tree_inductive(
<<<<<<< HEAD
        log, noise_threshold, multi_processing=multi_processing, activity_key=activity_key, timestamp_key=timestamp_key, case_id_key=case_id_key, disable_fallthroughs=disable_fallthroughs)
=======
        log, noise_threshold, multi_processing=multi_processing, activity_key=activity_key, timestamp_key=timestamp_key,
        case_id_key=case_id_key)
>>>>>>> ecdf4803
    from pm4py.convert import convert_to_bpmn
    return convert_to_bpmn(pt)


def discover_transition_system(log: Union[EventLog, pd.DataFrame], direction: str = "forward", window: int = 2,
                               view: str = "sequence", activity_key: str = "concept:name",
                               timestamp_key: str = "time:timestamp",
                               case_id_key: str = "case:concept:name") -> TransitionSystem:
    """
    Discovers a transition system as described in the process mining book
    "Process Mining: Data Science in Action"

    :param log: event log / Pandas dataframe
    :param direction: direction in which the transition system is built (forward, backward)
    :param window: window (2, 3, ...)
    :param view: view to use in the construction of the states (sequence, set, multiset)
    :param activity_key: attribute to be used for the activity
    :param timestamp_key: attribute to be used for the timestamp
    :param case_id_key: attribute to be used as case identifier
    :rtype: ``TransitionSystem``

    .. code-block:: python3

        import pm4py

        transition_system = pm4py.discover_transition_system(dataframe, activity_key='concept:name', case_id_key='case:concept:name', timestamp_key='time:timestamp')
    """
    if type(log) not in [pd.DataFrame, EventLog, EventStream]:
        raise Exception(
            "the method can be applied only to a traditional event log!")
    __event_log_deprecation_warning(log)

    if check_is_pandas_dataframe(log):
        check_pandas_dataframe_columns(
            log, activity_key=activity_key, timestamp_key=timestamp_key, case_id_key=case_id_key)

    properties = get_properties(
        log, activity_key=activity_key, timestamp_key=timestamp_key, case_id_key=case_id_key)
    properties["direction"] = direction
    properties["window"] = window
    properties["view"] = view

    from pm4py.algo.discovery.transition_system import algorithm as ts_discovery
    return ts_discovery.apply(log, parameters=properties)


def discover_prefix_tree(log: Union[EventLog, pd.DataFrame], activity_key: str = "concept:name",
                         timestamp_key: str = "time:timestamp", case_id_key: str = "case:concept:name") -> Trie:
    """
    Discovers a prefix tree from the provided log object.

    :param log: event log / Pandas dataframe
    :param activity_key: attribute to be used for the activity
    :param timestamp_key: attribute to be used for the timestamp
    :param case_id_key: attribute to be used as case identifier
    :rtype: ``Trie``

    .. code-block:: python3

        import pm4py

        prefix_tree = pm4py.discover_prefix_tree(dataframe, activity_key='concept:name', case_id_key='case:concept:name', timestamp_key='time:timestamp')
    """
    if type(log) not in [pd.DataFrame, EventLog, EventStream]:
        raise Exception(
            "the method can be applied only to a traditional event log!")
    __event_log_deprecation_warning(log)

    if check_is_pandas_dataframe(log):
        check_pandas_dataframe_columns(
            log, activity_key=activity_key, timestamp_key=timestamp_key, case_id_key=case_id_key)

    properties = get_properties(
        log, activity_key=activity_key, timestamp_key=timestamp_key, case_id_key=case_id_key)

    from pm4py.algo.transformation.log_to_trie import algorithm as trie_discovery
    return trie_discovery.apply(log, parameters=properties)


def discover_temporal_profile(log: Union[EventLog, pd.DataFrame], activity_key: str = "concept:name",
                              timestamp_key: str = "time:timestamp", case_id_key: str = "case:concept:name") -> Dict[
    Tuple[str, str], Tuple[float, float]]:
    """
    Discovers a temporal profile from a log object.

    Implements the approach described in:
    Stertz, Florian, Jürgen Mangler, and Stefanie Rinderle-Ma. "Temporal Conformance Checking at Runtime based on Time-infused Process Models." arXiv preprint arXiv:2008.07262 (2020).

    The output is a dictionary containing, for every couple of activities eventually following in at least a case of the log,
    the average and the standard deviation of the difference of the timestamps.

    E.g. if the log has two cases:

    A (timestamp: 1980-01)   B (timestamp: 1980-03)    C (timestamp: 1980-06)
    A (timestamp: 1990-01)   B (timestamp: 1990-02)    D (timestamp: 1990-03)

    The returned dictionary will contain:
    {('A', 'B'): (1.5 months, 0.5 months), ('A', 'C'): (5 months, 0), ('A', 'D'): (2 months, 0)}

    :param log: event log / Pandas dataframe
    :param activity_key: attribute to be used for the activity
    :param timestamp_key: attribute to be used for the timestamp
    :param case_id_key: attribute to be used as case identifier
    :rtype: ``Dict[Tuple[str, str], Tuple[float, float]]``

    .. code-block:: python3

        import pm4py

        temporal_profile = pm4py.discover_temporal_profile(dataframe, activity_key='concept:name', case_id_key='case:concept:name', timestamp_key='time:timestamp')
    """
    if type(log) not in [pd.DataFrame, EventLog, EventStream]:
        raise Exception(
            "the method can be applied only to a traditional event log!")
    __event_log_deprecation_warning(log)

    if check_is_pandas_dataframe(log):
        check_pandas_dataframe_columns(
            log, activity_key=activity_key, timestamp_key=timestamp_key, case_id_key=case_id_key)

    properties = get_properties(
        log, activity_key=activity_key, timestamp_key=timestamp_key, case_id_key=case_id_key)

    from pm4py.algo.discovery.temporal_profile import algorithm as temporal_profile_discovery
    return temporal_profile_discovery.apply(log, parameters=properties)


def discover_log_skeleton(log: Union[EventLog, pd.DataFrame], noise_threshold: float = 0.0,
                          activity_key: str = "concept:name", timestamp_key: str = "time:timestamp",
                          case_id_key: str = "case:concept:name") -> Dict[str, Any]:
    """
    Discovers a log skeleton from an event log.

    A log skeleton is a declarative model which consists of six different constraints:
    - "directly_follows": specifies for some activities some strict bounds on the activities directly-following. For example,
                        'A should be directly followed by B' and 'B should be directly followed by C'.
    - "always_before": specifies that some activities may be executed only if some other activities are executed somewhen before
                        in the history of the case.
                        For example, 'C should always be preceded by A'
    - "always_after": specifies that some activities should always trigger the execution of some other activities
                        in the future history of the case.
                        For example, 'A should always be followed by C'
    - "equivalence": specifies that a given couple of activities should happen with the same number of occurrences inside
                        a case.
                        For example, 'B and C should always happen the same number of times'.
    - "never_together": specifies that a given couple of activities should never happen together in the history of the case.
                        For example, 'there should be no case containing both C and D'.
    - "activ_occurrences": specifies the allowed number of occurrences per activity:
                        E.g. A is allowed to be executed 1 or 2 times, B is allowed to be executed 1 or 2 or 3 or 4 times.

    Reference paper:
    Verbeek, H. M. W., and R. Medeiros de Carvalho. "Log skeletons: A classification approach to process discovery." arXiv preprint arXiv:1806.08247 (2018).

    :param log: event log / Pandas dataframe
    :param noise_threshold: noise threshold, acting as described in the paper.
    :param activity_key: attribute to be used for the activity
    :param timestamp_key: attribute to be used for the timestamp
    :param case_id_key: attribute to be used as case identifier
    :rtype: ``Dict[str, Any]``

    .. code-block:: python3

        import pm4py

        log_skeleton = pm4py.discover_log_skeleton(dataframe, noise_threshold=0.1, activity_key='concept:name', case_id_key='case:concept:name', timestamp_key='time:timestamp')
    """
    if type(log) not in [pd.DataFrame, EventLog, EventStream]:
        raise Exception(
            "the method can be applied only to a traditional event log!")
    __event_log_deprecation_warning(log)

    if check_is_pandas_dataframe(log):
        check_pandas_dataframe_columns(
            log, activity_key=activity_key, timestamp_key=timestamp_key, case_id_key=case_id_key)

    properties = get_properties(
        log, activity_key=activity_key, timestamp_key=timestamp_key, case_id_key=case_id_key)
    properties["noise_threshold"] = noise_threshold

    from pm4py.algo.discovery.log_skeleton import algorithm as log_skeleton_discovery
    return log_skeleton_discovery.apply(log, parameters=properties)


def discover_declare(log: Union[EventLog, pd.DataFrame], allowed_templates: Optional[Set[str]] = None,
                     considered_activities: Optional[Set[str]] = None, min_support_ratio: Optional[float] = None,
                     min_confidence_ratio: Optional[float] = None, activity_key: str = "concept:name",
                     timestamp_key: str = "time:timestamp", case_id_key: str = "case:concept:name") -> Dict[
    str, Dict[Any, Dict[str, int]]]:
    """
    Discovers a DECLARE model from an event log.

    Reference paper:
    F. M. Maggi, A. J. Mooij and W. M. P. van der Aalst, "User-guided discovery of declarative process models," 2011 IEEE Symposium on Computational Intelligence and Data Mining (CIDM), Paris, France, 2011, pp. 192-199, doi: 10.1109/CIDM.2011.5949297.

    :param log: event log / Pandas dataframe
    :param allowed_templates: (optional) collection of templates to consider for the discovery
    :param considered_activities: (optional) collection of activities to consider for the discovery
    :param min_support_ratio: (optional, decided automatically otherwise) minimum percentage of cases (over the entire set of cases of the log) for which the discovered rules apply
    :param min_confidence_ratio: (optional, decided automatically otherwise) minimum percentage of cases (over the rule's support) for which the discovered rules are valid
    :param activity_key: attribute to be used for the activity
    :param timestamp_key: attribute to be used for the timestamp
    :param case_id_key: attribute to be used as case identifier
    :rtype: ``Dict[str, Any]``

    .. code-block:: python3

        import pm4py

        declare_model = pm4py.discover_declare(log)
    """
    if type(log) not in [pd.DataFrame, EventLog, EventStream]:
        raise Exception(
            "the method can be applied only to a traditional event log!")
    __event_log_deprecation_warning(log)

    if check_is_pandas_dataframe(log):
        check_pandas_dataframe_columns(
            log, activity_key=activity_key, timestamp_key=timestamp_key, case_id_key=case_id_key)

    properties = get_properties(
        log, activity_key=activity_key, timestamp_key=timestamp_key, case_id_key=case_id_key)
    properties["allowed_templates"] = allowed_templates
    properties["considered_activities"] = considered_activities
    properties["min_support_ratio"] = min_support_ratio
    properties["min_confidence_ratio"] = min_confidence_ratio

    from pm4py.algo.discovery.declare import algorithm as declare_discovery
    return declare_discovery.apply(log, parameters=properties)


def discover_batches(log: Union[EventLog, pd.DataFrame], merge_distance: int = 15 * 60, min_batch_size: int = 2,
                     activity_key: str = "concept:name", timestamp_key: str = "time:timestamp",
                     case_id_key: str = "case:concept:name", resource_key: str = "org:resource") -> List[
    Tuple[Tuple[str, str], int, Dict[str, Any]]]:
    """
    Discover batches from the provided log object

    We say that an activity is executed in batches by a given resource when the resource executes several times the same activity in a short period of time.

    Identifying such activities may identify points of the process that can be automated, since the activity of the person may be repetitive.

    The following categories of batches are detected:
    - Simultaneous (all the events in the batch have identical start and end timestamps)
    - Batching at start (all the events in the batch have identical start timestamp)
    - Batching at end (all the events in the batch have identical end timestamp)
    - Sequential batching (for all the consecutive events, the end of the first is equal to the start of the second)
    - Concurrent batching (for all the consecutive events that are not sequentially matched)

    The approach has been described in the following paper:
    Martin, N., Swennen, M., Depaire, B., Jans, M., Caris, A., & Vanhoof, K. (2015, December). Batch Processing:
    Definition and Event Log Identification. In SIMPDA (pp. 137-140).

    The output is a (sorted) list containing tuples. Each tuple contain:
        - Index 0: the activity-resource for which at least one batch has been detected
        - Index 1: the number of batches for the given activity-resource
        - Index 2: a list containing all the batches. Each batch is described by:
            # The start timestamp of the batch
            # The complete timestamp of the batch
            # The list of events that are executed in the batch

    :param log: event log / Pandas dataframe
    :param merge_distance: the maximum time distance between non-overlapping intervals in order for them to be considered belonging to the same batch (default: 15*60   15 minutes)
    :param min_batch_size: the minimum number of events for a batch to be considered (default: 2)
    :param activity_key: attribute to be used for the activity
    :param timestamp_key: attribute to be used for the timestamp
    :param case_id_key: attribute to be used as case identifier
    :param resource_key: attribute to be used as resource
    :rtype: ``List[Tuple[Tuple[str, str], int, Dict[str, Any]]]``

    .. code-block:: python3

        import pm4py

        batches = pm4py.discover_log_skeleton(dataframe, activity_key='concept:name', case_id_key='case:concept:name', timestamp_key='time:timestamp', resource_key='org:resource')
    """
    if type(log) not in [pd.DataFrame, EventLog, EventStream]:
        raise Exception(
            "the method can be applied only to a traditional event log!")
    __event_log_deprecation_warning(log)

    if check_is_pandas_dataframe(log):
        check_pandas_dataframe_columns(
            log, activity_key=activity_key, timestamp_key=timestamp_key, case_id_key=case_id_key)

    properties = get_properties(log, activity_key=activity_key, timestamp_key=timestamp_key,
                                case_id_key=case_id_key, resource_key=resource_key)
    properties["merge_distance"] = merge_distance
    properties["min_batch_size"] = min_batch_size

    from pm4py.algo.discovery.batches import algorithm as batches_discovery
    return batches_discovery.apply(log, parameters=properties)

def discover_dcr(log, process_type = None, activity_key: str = "concept:name", timestamp_key: str = "time:timestamp",
                 case_id_key: str = "case:concept:name", resource_key: str = "org:resource", role_key: str = "org:role",
                 finaAdditionalConditions: bool = True):
    """
        Discovers a DCR graph model from an event log.

        Implements DCR algorithm described in:
        C. O. Back, T. Slaats, T. T. Hildebrandt, M. Marquard, "DisCoveR: accurate and efficient discovery of declarative process models"

        :param log: event log / Pandas dataframe
        :param process_type: provides type of post-processing for the event log, currently implemented roles
        :param activity_key: attribute to be used for the activity
        :param timestamp_key: attribute to be used for the timestamp
        :param case_id_key: attribute to be used as case identifier
        :param resource_key: attribute to be used as a resource identifier
        :param role_key: attribute to be used as a role identifier
        :param finaAdditionalConditions: boolean value to specify whether additional conditions should be found
        :rtype: ``Tuple[DCR_Graph, dict]``

        .. code-block:: python3

            import pm4py

            DCR_graph = pm4py.discover_DCR(log)

    Parameters
    ----------
    proces_type
    proces_type
    """
    if type(log) not in [pd.DataFrame, EventLog, EventStream]:
        raise Exception(
            "the method can be applied only to a traditional event log!")
    __event_log_deprecation_warning(log)
    if check_is_pandas_dataframe(log):
        check_pandas_dataframe_columns(log)
    properties = get_properties(
        log, activity_key=activity_key, case_id_key=case_id_key,
        resource_key=resource_key, role_key=role_key)


    from pm4py.algo.discovery.dcr_discover import algorithm as dcr_alg
    from pm4py.algo.discovery.dcr_discover.variants import dcr_discover
    return dcr_alg.apply(log, dcr_discover, post_process=process_type, parameters=properties)<|MERGE_RESOLUTION|>--- conflicted
+++ resolved
@@ -314,17 +314,12 @@
                                                        case_id_key=case_id_key))
 
 
-<<<<<<< HEAD
-def discover_petri_net_inductive(log: Union[EventLog, pd.DataFrame, DFG], multi_processing: bool = constants.ENABLE_MULTIPROCESSING_DEFAULT, noise_threshold: float = 0.0, activity_key: str = "concept:name", timestamp_key: str = "time:timestamp", case_id_key: str = "case:concept:name", disable_fallthroughs: bool = False) -> Tuple[
-        PetriNet, Marking, Marking]:
-=======
 def discover_petri_net_inductive(log: Union[EventLog, pd.DataFrame, DFG],
                                  multi_processing: bool = constants.ENABLE_MULTIPROCESSING_DEFAULT,
                                  noise_threshold: float = 0.0, activity_key: str = "concept:name",
                                  timestamp_key: str = "time:timestamp", case_id_key: str = "case:concept:name") -> \
 Tuple[
     PetriNet, Marking, Marking]:
->>>>>>> ecdf4803
     """
     Discovers a Petri net using the inductive miner algorithm.
 
@@ -338,7 +333,6 @@
     :param activity_key: attribute to be used for the activity
     :param timestamp_key: attribute to be used for the timestamp
     :param case_id_key: attribute to be used as case identifier
-    :param disable_fallthroughs: disable the Inductive Miner fall-throughs
     :rtype: ``Tuple[PetriNet, Marking, Marking]``
 
     .. code-block:: python3
@@ -357,12 +351,8 @@
             log, activity_key=activity_key, timestamp_key=timestamp_key, case_id_key=case_id_key)
 
     pt = discover_process_tree_inductive(
-<<<<<<< HEAD
-        log, noise_threshold, multi_processing=multi_processing, activity_key=activity_key, timestamp_key=timestamp_key, case_id_key=case_id_key, disable_fallthroughs=disable_fallthroughs)
-=======
         log, noise_threshold, multi_processing=multi_processing, activity_key=activity_key, timestamp_key=timestamp_key,
         case_id_key=case_id_key)
->>>>>>> ecdf4803
     from pm4py.convert import convert_to_petri_net
     return convert_to_petri_net(pt)
 
@@ -413,14 +403,10 @@
         return heuristics_miner.apply(log, parameters=parameters)
 
 
-<<<<<<< HEAD
-def discover_process_tree_inductive(log: Union[EventLog, pd.DataFrame, DFG], noise_threshold: float = 0.0, multi_processing: bool = constants.ENABLE_MULTIPROCESSING_DEFAULT, activity_key: str = "concept:name", timestamp_key: str = "time:timestamp", case_id_key: str = "case:concept:name", disable_fallthroughs: bool = False) -> ProcessTree:
-=======
 def discover_process_tree_inductive(log: Union[EventLog, pd.DataFrame, DFG], noise_threshold: float = 0.0,
                                     multi_processing: bool = constants.ENABLE_MULTIPROCESSING_DEFAULT,
                                     activity_key: str = "concept:name", timestamp_key: str = "time:timestamp",
                                     case_id_key: str = "case:concept:name") -> ProcessTree:
->>>>>>> ecdf4803
     """
     Discovers a process tree using the inductive miner algorithm
 
@@ -434,7 +420,6 @@
     :param multi_processing: boolean that enables/disables multiprocessing in inductive miner
     :param timestamp_key: attribute to be used for the timestamp
     :param case_id_key: attribute to be used as case identifier
-    :param disable_fallthroughs: disable the Inductive Miner fall-throughs
     :rtype: ``ProcessTree``
 
     .. code-block:: python3
@@ -457,7 +442,6 @@
         log, activity_key=activity_key, timestamp_key=timestamp_key, case_id_key=case_id_key)
     parameters["noise_threshold"] = noise_threshold
     parameters["multiprocessing"] = multi_processing
-    parameters["disable_fallthroughs"] = disable_fallthroughs
 
     variant = inductive_miner.Variants.IMf if noise_threshold > 0 else inductive_miner.Variants.IM
 
@@ -611,14 +595,10 @@
         return get.apply(log, parameters=properties)
 
 
-<<<<<<< HEAD
-def discover_bpmn_inductive(log: Union[EventLog, pd.DataFrame, DFG], noise_threshold: float = 0.0, multi_processing: bool = constants.ENABLE_MULTIPROCESSING_DEFAULT, activity_key: str = "concept:name", timestamp_key: str = "time:timestamp", case_id_key: str = "case:concept:name", disable_fallthroughs: bool = False) -> BPMN:
-=======
 def discover_bpmn_inductive(log: Union[EventLog, pd.DataFrame, DFG], noise_threshold: float = 0.0,
                             multi_processing: bool = constants.ENABLE_MULTIPROCESSING_DEFAULT,
                             activity_key: str = "concept:name", timestamp_key: str = "time:timestamp",
                             case_id_key: str = "case:concept:name") -> BPMN:
->>>>>>> ecdf4803
     """
     Discovers a BPMN using the Inductive Miner algorithm
 
@@ -632,7 +612,6 @@
     :param activity_key: attribute to be used for the activity
     :param timestamp_key: attribute to be used for the timestamp
     :param case_id_key: attribute to be used as case identifier
-    :param disable_fallthroughs: disable the Inductive Miner fall-throughs
     :rtype: ``BPMN``
 
     .. code-block:: python3
@@ -651,12 +630,8 @@
             log, activity_key=activity_key, timestamp_key=timestamp_key, case_id_key=case_id_key)
 
     pt = discover_process_tree_inductive(
-<<<<<<< HEAD
-        log, noise_threshold, multi_processing=multi_processing, activity_key=activity_key, timestamp_key=timestamp_key, case_id_key=case_id_key, disable_fallthroughs=disable_fallthroughs)
-=======
         log, noise_threshold, multi_processing=multi_processing, activity_key=activity_key, timestamp_key=timestamp_key,
         case_id_key=case_id_key)
->>>>>>> ecdf4803
     from pm4py.convert import convert_to_bpmn
     return convert_to_bpmn(pt)
 
