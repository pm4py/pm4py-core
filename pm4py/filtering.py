--- conflicted
+++ resolved
@@ -1,4 +1,3 @@
-<<<<<<< HEAD
 '''
     This file is part of PM4Py (More Info: https://pm4py.fit.fraunhofer.de).
 
@@ -15,8 +14,6 @@
     You should have received a copy of the GNU General Public License
     along with PM4Py.  If not, see <https://www.gnu.org/licenses/>.
 '''
-=======
->>>>>>> 60c92287
 __doc__ = """
 The ``pm4py.filtering`` module contains the filtering features offered in ``pm4py``
 """
@@ -230,11 +227,7 @@
     Filter a log on a specified set of variants
 
     :param log: event log / Pandas dataframe
-<<<<<<< HEAD
-    :param variants: collection of variants to filter; A variant should be specified as a list of activity names, e.g., ['a','b','c']
-=======
     :param variants: collection of variants to filter; A variant should be specified as a list of tuples of activity names, e.g., [('a', 'b', 'c')]
->>>>>>> 60c92287
     :param retain: boolean; if True all traces conforming to the specified variants are retained; if False, all those traces are removed
     :param activity_key: attribute to be used for the activity
     :param timestamp_key: attribute to be used for the timestamp
