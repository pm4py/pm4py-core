--- conflicted
+++ resolved
@@ -135,11 +135,7 @@
 
 def graphviz_visualization(activities_count, dfg, image_format="png", measure="frequency",
                            max_no_of_edges_in_diagram=100000, start_activities=None, end_activities=None, soj_time=None,
-<<<<<<< HEAD
-                           font_size="12", bgcolor=constants.DEFAULT_BGCOLOR, rankdir="TB"):
-=======
                            font_size="12", bgcolor=constants.DEFAULT_BGCOLOR, rankdir=constants.DEFAULT_RANKDIR_GVIZ):
->>>>>>> b4567171
     """
     Do GraphViz visualization of a DFG graph
 
