<<<<<<< HEAD
'''
    This file is part of PM4Py (More Info: https://pm4py.fit.fraunhofer.de).

    PM4Py is free software: you can redistribute it and/or modify
    it under the terms of the GNU General Public License as published by
    the Free Software Foundation, either version 3 of the License, or
    (at your option) any later version.

    PM4Py is distributed in the hope that it will be useful,
    but WITHOUT ANY WARRANTY; without even the implied warranty of
    MERCHANTABILITY or FITNESS FOR A PARTICULAR PURPOSE.  See the
    GNU General Public License for more details.

    You should have received a copy of the GNU General Public License
    along with PM4Py.  If not, see <https://www.gnu.org/licenses/>.
'''
from pm4py.objects.dfg.retrieval import log as log_retrieval
=======
from pm4py.algo.discovery.dfg.variants import native, performance
>>>>>>> 5fa2a6f8
from pm4py.statistics.attributes.log import get as attr_get
from pm4py.util import xes_constants as xes
from pm4py.visualization.petrinet.common import visualize
from pm4py.visualization.petrinet.util.vis_trans_shortest_paths import get_decorations_from_dfg_spaths_acticount
from pm4py.visualization.petrinet.util.vis_trans_shortest_paths import get_shortest_paths
from pm4py.visualization.petrinet.parameters import Parameters
from pm4py.util import exec_utils


def get_decorated_net(net, initial_marking, final_marking, log, parameters=None, variant="frequency"):
    """
    Get a decorated net according to the specified variant (decorate Petri net based on DFG)

    Parameters
    ------------
    net
        Petri net
    initial_marking
        Initial marking
    final_marking
        Final marking
    log
        Log to use to decorate the Petri net
    parameters
        Algorithm parameters
    variant
        Specify if the decoration should take into account the frequency or the performance

    Returns
    ------------
    gviz
        GraphViz object
    """
    if parameters is None:
        parameters = {}

    aggregation_measure = exec_utils.get_param_value(Parameters.AGGREGATION_MEASURE, parameters,
                                                     "sum" if "frequency" in variant else "mean")

    activity_key = exec_utils.get_param_value(Parameters.ACTIVITY_KEY, parameters, xes.DEFAULT_NAME_KEY)

    # we find the DFG
    if variant == "performance":
        dfg = performance.performance(log, parameters=parameters)
    else:
        dfg = native.native(log, parameters=parameters)
    # we find shortest paths
    spaths = get_shortest_paths(net)
    # we find the number of activities occurrences in the log
    activities_count = attr_get.get_attribute_values(log, activity_key, parameters=parameters)
    aggregated_statistics = get_decorations_from_dfg_spaths_acticount(net, dfg, spaths,
                                                                      activities_count,
                                                                      variant=variant,
                                                                      aggregation_measure=aggregation_measure)

    return visualize.apply(net, initial_marking, final_marking, parameters=parameters,
                           decorations=aggregated_statistics)


def apply(net, initial_marking, final_marking, log=None, aggregated_statistics=None, parameters=None):
    """
    Apply frequency decoration through greedy algorithm (decorate Petri net based on DFG)

    Parameters
    ------------
    net
        Petri net
    initial_marking
        Initial marking
    final_marking
        Final marking
    log
        Log to use to decorate the Petri net
    aggregated_statistics
        Dictionary containing the frequency statistics
    parameters
        Algorithm parameters

    Returns
    ------------
    gviz
        GraphViz object
    """
    del aggregated_statistics
    return get_decorated_net(net, initial_marking, final_marking, log, parameters=parameters, variant="frequency")<|MERGE_RESOLUTION|>--- conflicted
+++ resolved
@@ -1,4 +1,3 @@
-<<<<<<< HEAD
 '''
     This file is part of PM4Py (More Info: https://pm4py.fit.fraunhofer.de).
 
@@ -15,10 +14,7 @@
     You should have received a copy of the GNU General Public License
     along with PM4Py.  If not, see <https://www.gnu.org/licenses/>.
 '''
-from pm4py.objects.dfg.retrieval import log as log_retrieval
-=======
 from pm4py.algo.discovery.dfg.variants import native, performance
->>>>>>> 5fa2a6f8
 from pm4py.statistics.attributes.log import get as attr_get
 from pm4py.util import xes_constants as xes
 from pm4py.visualization.petrinet.common import visualize
