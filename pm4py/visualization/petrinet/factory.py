--- conflicted
+++ resolved
@@ -25,11 +25,7 @@
             ALIGNMENTS: alignments.apply}
 
 @deprecation.deprecated(deprecated_in='1.3.0', removed_in='2.0.0', current_version='',
-<<<<<<< HEAD
-                        details='Use algorithm entrypoint instead')
-=======
                         details='Use visualizer module instead.')
->>>>>>> 8f38e397
 def apply(net, initial_marking=None, final_marking=None, log=None, aggregated_statistics=None, parameters=None,
           variant="wo_decoration"):
     if parameters is None:
@@ -49,11 +45,7 @@
                              parameters=parameters)
 
 @deprecation.deprecated(deprecated_in='1.3.0', removed_in='2.0.0', current_version='',
-<<<<<<< HEAD
-                        details='Use algorithm entrypoint instead')
-=======
                         details='Use visualizer module instead.')
->>>>>>> 8f38e397
 def save(gviz, output_file_path):
     """
     Save the diagram
@@ -68,11 +60,7 @@
     gsave.save(gviz, output_file_path)
 
 @deprecation.deprecated(deprecated_in='1.3.0', removed_in='2.0.0', current_version='',
-<<<<<<< HEAD
-                        details='Use algorithm entrypoint instead')
-=======
                         details='Use visualizer module instead.')
->>>>>>> 8f38e397
 def view(gviz):
     """
     View the diagram
