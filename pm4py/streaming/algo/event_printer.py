from pm4py.streaming.algo import interface
<<<<<<< HEAD
=======
from pm4py.objects.log.importer.xes import algorithm as xes_imp
>>>>>>> 9ca205e3
import os


class EventPrinter(interface.StreamingAlgorithm):

    def receive(self, event):
        print(event)


if __name__ == "__main__":
    from pm4py.objects.log.importer.xes import factory as xes_imp
    from pm4py.objects.conversion.log.versions import to_live_event_stream

    log_path = os.path.join("..", "..", "..", "tests", "input_data", "roadtraffic50traces.xes")
    log = xes_imp.apply(log_path)
    stream = to_live_event_stream.apply(log)
    stream.register(EventPrinter())
    stream.start()<|MERGE_RESOLUTION|>--- conflicted
+++ resolved
@@ -1,8 +1,4 @@
 from pm4py.streaming.algo import interface
-<<<<<<< HEAD
-=======
-from pm4py.objects.log.importer.xes import algorithm as xes_imp
->>>>>>> 9ca205e3
 import os
 
 
@@ -13,7 +9,7 @@
 
 
 if __name__ == "__main__":
-    from pm4py.objects.log.importer.xes import factory as xes_imp
+    from pm4py.objects.log.importer.xes import importer as xes_imp
     from pm4py.objects.conversion.log.versions import to_live_event_stream
 
     log_path = os.path.join("..", "..", "..", "tests", "input_data", "roadtraffic50traces.xes")
