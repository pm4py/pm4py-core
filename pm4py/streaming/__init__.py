<<<<<<< HEAD
'''
    This file is part of PM4Py (More Info: https://pm4py.fit.fraunhofer.de).

    PM4Py is free software: you can redistribute it and/or modify
    it under the terms of the GNU General Public License as published by
    the Free Software Foundation, either version 3 of the License, or
    (at your option) any later version.

    PM4Py is distributed in the hope that it will be useful,
    but WITHOUT ANY WARRANTY; without even the implied warranty of
    MERCHANTABILITY or FITNESS FOR A PARTICULAR PURPOSE.  See the
    GNU General Public License for more details.

    You should have received a copy of the GNU General Public License
    along with PM4Py.  If not, see <https://www.gnu.org/licenses/>.
'''
from pm4py.streaming import algo, stream, importer, util, conversion
=======
from pm4py.streaming import algo, stream, importer, util, conversion

import warnings

warnings.warn("The streaming package will be removed in a future release.")
>>>>>>> 767541b1
<|MERGE_RESOLUTION|>--- conflicted
+++ resolved
@@ -1,4 +1,3 @@
-<<<<<<< HEAD
 '''
     This file is part of PM4Py (More Info: https://pm4py.fit.fraunhofer.de).
 
@@ -16,10 +15,7 @@
     along with PM4Py.  If not, see <https://www.gnu.org/licenses/>.
 '''
 from pm4py.streaming import algo, stream, importer, util, conversion
-=======
-from pm4py.streaming import algo, stream, importer, util, conversion
 
 import warnings
 
-warnings.warn("The streaming package will be removed in a future release.")
->>>>>>> 767541b1
+warnings.warn("The streaming package will be removed in a future release.")