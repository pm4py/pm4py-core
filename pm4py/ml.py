'''
    This file is part of PM4Py (More Info: https://pm4py.fit.fraunhofer.de).

    PM4Py is free software: you can redistribute it and/or modify
    it under the terms of the GNU General Public License as published by
    the Free Software Foundation, either version 3 of the License, or
    (at your option) any later version.

    PM4Py is distributed in the hope that it will be useful,
    but WITHOUT ANY WARRANTY; without even the implied warranty of
    MERCHANTABILITY or FITNESS FOR A PARTICULAR PURPOSE.  See the
    GNU General Public License for more details.

    You should have received a copy of the GNU General Public License
    along with PM4Py.  If not, see <https://www.gnu.org/licenses/>.
'''
__doc__ = """
The ``pm4py.ml`` module contains the machine learning features offered in ``pm4py``
"""

from typing import Union, Tuple, Any, List, Collection, Optional
import pandas as pd
<<<<<<< HEAD
=======
import numpy as np
>>>>>>> 64e33151
from pm4py.objects.ocel.obj import OCEL
from pm4py.objects.log.obj import EventLog, EventStream
from pm4py.util import constants
from pm4py.objects.conversion.log import converter as log_converter
from pm4py.utils import __event_log_deprecation_warning
import random
from pm4py.util.pandas_utils import check_is_pandas_dataframe, check_pandas_dataframe_columns
from pm4py.utils import get_properties, constants, pandas_utils


def split_train_test(log: Union[EventLog, pd.DataFrame], train_percentage: float = 0.8, case_id_key="case:concept:name") -> Union[
    Tuple[EventLog, EventLog], Tuple[pd.DataFrame, pd.DataFrame]]:
    """
    Split an event log in a training log and a test log (for machine learning purposes).
    Returns the training and the test event log.

    :param log: event log / Pandas dataframe
    :param train_percentage: fraction of traces to be included in the training log (from 0.0 to 1.0)
    :param case_id_key: attribute to be used as case identifier
    :rtype: ``Union[Tuple[EventLog, EventLog], Tuple[pd.DataFrame, pd.DataFrame]]``

    .. code-block:: python3

        import pm4py

        train_df, test_df = pm4py.split_train_test(dataframe, train_percentage=0.75)
    """
    if type(log) not in [pd.DataFrame, EventLog, EventStream]: raise Exception("the method can be applied only to a traditional event log!")
    __event_log_deprecation_warning(log)

    if check_is_pandas_dataframe(log):
        check_pandas_dataframe_columns(log)
        cases = set(log[case_id_key].unique())
        train_cases = set()
        test_cases = set()
        for c in cases:
            r = random.random()
            if r <= train_percentage:
                train_cases.add(c)
            else:
                test_cases.add(c)
        train_df = log[log[case_id_key].isin(train_cases)]
        test_df = log[log[case_id_key].isin(test_cases)]
        return train_df, test_df
    else:
        from pm4py.objects.log.util import split_train_test
        return split_train_test.split(log, train_percentage=train_percentage)


def get_prefixes_from_log(log: Union[EventLog, pd.DataFrame], length: int, case_id_key: str = "case:concept:name") -> Union[EventLog, pd.DataFrame]:
    """
    Gets the prefixes of a log of a given length. The returned log object contain the prefixes:
    - if a trace has lower or identical length, it is included as-is
    - if a trace has greater length, it is cut

    :param log: event log / Pandas dataframe
    :param length: length
    :param case_id_key: attribute to be used as case identifier
    :rtype: ``Union[EventLog, pd.DataFrame]``

    .. code-block:: python3

        import pm4py

        trimmed_df = pm4py.get_prefixes_from_log(dataframe, length=5, case_id_key='case:concept:name')
    """
    if type(log) not in [pd.DataFrame, EventLog, EventStream]: raise Exception("the method can be applied only to a traditional event log!")
    __event_log_deprecation_warning(log)

    if check_is_pandas_dataframe(log):
        check_pandas_dataframe_columns(log, case_id_key=case_id_key)
        from pm4py.util import pandas_utils
        log = pandas_utils.insert_ev_in_tr_index(log, case_id=case_id_key)
        return log[log[constants.DEFAULT_INDEX_IN_TRACE_KEY] <= (length-1)]
    else:
        from pm4py.objects.log.util import get_prefixes
        return get_prefixes.get_prefixes_from_log(log, length)


def extract_outcome_enriched_dataframe(log: Union[EventLog, pd.DataFrame], activity_key: str = "concept:name",
                                       timestamp_key: str = "time:timestamp", case_id_key: str = "case:concept:name",
                                       start_timestamp_key: str = "time:timestamp") -> pd.DataFrame:
    """
    Inserts additional columns in the dataframe which are computed on the overall case, so they model the
    outcome of the case.

    :param log: event log / Pandas dataframe
    :param activity_key: attribute to be used for the activity
    :param timestamp_key: attribute to be used for the timestamp
    :param case_id_key: attribute to be used as case identifier
    :param start_timestamp_key: attribute to be used as start timestamp
    :rtype: ``pd.DataFrame``

    .. code-block:: python3

        import pm4py

        enriched_df = pm4py.extract_outcome_enriched_dataframe(log, activity_key='concept:name', timestamp_key='time:timestamp', case_id_key='case:concept:name', start_timestamp_key='time:timestamp')

    """
    if type(log) not in [pd.DataFrame, EventLog, EventStream]: raise Exception(
        "the method can be applied only to a traditional event log!")
    __event_log_deprecation_warning(log)

    properties = get_properties(log, activity_key=activity_key, case_id_key=case_id_key, timestamp_key=timestamp_key)

    log = log_converter.apply(log, variant=log_converter.Variants.TO_DATA_FRAME, parameters=properties)

    from pm4py.util import pandas_utils

    fea_df = extract_features_dataframe(log, activity_key=activity_key, timestamp_key=timestamp_key, case_id_key=case_id_key)
    log2 = pandas_utils.insert_case_arrival_finish_rate(log.copy(), timestamp_column=timestamp_key, case_id_column=case_id_key, start_timestamp_column=start_timestamp_key)
    log2 = pandas_utils.insert_case_service_waiting_time(log2.copy(), timestamp_column=timestamp_key, case_id_column=case_id_key, start_timestamp_column=start_timestamp_key)

    return log2.merge(fea_df, left_on=case_id_key, right_on=case_id_key)


def extract_features_dataframe(log: Union[EventLog, pd.DataFrame], str_tr_attr=None, num_tr_attr=None, str_ev_attr=None, num_ev_attr=None, str_evsucc_attr=None, activity_key="concept:name", timestamp_key="time:timestamp", case_id_key="case:concept:name", resource_key="org:resource", **kwargs) -> pd.DataFrame:
    """
    Extracts a dataframe containing the features of each case of the provided log object

    :param log: log object (event log / Pandas dataframe)
    :param str_tr_attr: (if provided) string attributes at the case level which should be extracted as features
    :param num_tr_attr: (if provided) numeric attributes at the case level which should be extracted as features
    :param str_ev_attr: (if provided) string attributes at the event level which should be extracted as features (one-hot encoding)
    :param num_ev_attr: (if provided) numeric attributes at the event level which should be extracted as features (last value per attribute in a case)
    :param activity_key: the attribute to be used as activity
    :param timestamp_key: the attribute to be used as timestamp
    :param case_id_key: the attribute to be used as case identifier
    :param resource_key: the attribute to be used as resource
    :rtype: ``pd.DataFrame``

    .. code-block:: python3

        import pm4py

        features_df = pm4py.extract_features_dataframe(dataframe, activity_key='concept:name', case_id_key='case:concept:name', timestamp_key='time:timestamp')
    """
    if type(log) not in [pd.DataFrame, EventLog, EventStream]: raise Exception("the method can be applied only to a traditional event log!")
    __event_log_deprecation_warning(log)

    parameters = {}
    if kwargs is not None:
        parameters = kwargs

    properties = get_properties(log, activity_key=activity_key, timestamp_key=timestamp_key, case_id_key=case_id_key)
    for prop in properties:
        parameters[prop] = properties[prop]

    parameters["str_tr_attr"] = str_tr_attr
    parameters["num_tr_attr"] = num_tr_attr
    parameters["str_ev_attr"] = str_ev_attr
    parameters["num_ev_attr"] = num_ev_attr
    parameters["str_evsucc_attr"] = str_evsucc_attr

    from pm4py.algo.transformation.log_to_features import algorithm as log_to_features

    if check_is_pandas_dataframe(log):
        check_pandas_dataframe_columns(log, activity_key=activity_key, case_id_key=case_id_key, timestamp_key=timestamp_key)

    data, feature_names = log_to_features.apply(log, parameters=parameters)

    return pd.DataFrame(data, columns=feature_names)


def extract_ocel_features(ocel: OCEL, obj_type: str, enable_object_lifecycle_paths: bool = True, enable_object_work_in_progress: bool = False, object_str_attributes: Optional[Collection[str]] = None, object_num_attributes: Optional[Collection[str]] = None, include_obj_id: bool = False, debug: bool = False) -> pd.DataFrame:
    """
    Extracts from an object-centric event log a set of features (returned as dataframe) computed on the OCEL
    for the objects of a given object type.

    :param ocel: object-centric event log
    :param obj_type: object type that should be considered
    :param enable_object_lifecycle_paths: enables the "lifecycle paths" feature
    :param enable_object_work_in_progress: enables the "work in progress" feature (which has an high computational cost)
    :param object_str_attributes: string attributes at the object level to one-hot encode during the feature extraction
    :param object_num_attributes: numeric attributes at the object level to one-hot encode during the feature extraction
    :param include_obj_id: includes the object identifier as column of the "features" dataframe
    :param debug: enables debugging mode (telling at which point of the feature extraction you are)
    :rtype: ``pd.DataFrame``

    .. code-block:: python3

        import pm4py

        ocel = pm4py.read_ocel('log.jsonocel')
        fea_df = pm4py.extract_ocel_features(ocel, "item")
    """
    if object_str_attributes is None:
        object_str_attributes = []

    if object_num_attributes is None:
        object_num_attributes = []

    parameters = {}
    parameters["filter_per_type"] = obj_type
    parameters["enable_object_lifecycle_paths"] = enable_object_lifecycle_paths
    parameters["enable_object_work_in_progress"] = enable_object_work_in_progress
    parameters["enable_object_str_attributes"] = len(object_str_attributes) > 0
    parameters["enable_object_num_attributes"] = len(object_num_attributes) > 0
    parameters["str_obj_attr"] = object_str_attributes
    parameters["num_obj_attr"] = object_num_attributes
    parameters["debug"] = debug

    from pm4py.algo.transformation.ocel.features.objects import algorithm as ocel_feature_extraction

    data, feature_names = ocel_feature_extraction.apply(ocel, parameters=parameters)

    dataframe = pd.DataFrame(data, columns=feature_names)
<<<<<<< HEAD
=======
    dataframe.dropna(how="any", axis=1, inplace=True)
    dataframe = dataframe.select_dtypes(include=np.number)
>>>>>>> 64e33151

    if include_obj_id:
        objects_with_type = ocel.objects[[ocel.object_id_column, ocel.object_type_column]].to_dict("records")
        objects_with_type = [x[ocel.object_id_column] for x in objects_with_type if x[ocel.object_type_column] == obj_type]
        dataframe[ocel.object_id_column] = objects_with_type

    return dataframe


def extract_temporal_features_dataframe(log: Union[EventLog, pd.DataFrame], grouper_freq="W", activity_key="concept:name", timestamp_key="time:timestamp", case_id_key="case:concept:name", start_timestamp_key="time:timestamp", resource_key="org:resource") -> pd.DataFrame:
    """
    Extracts a dataframe containing the temporal features of the provided log object

    Implements the approach described in the paper:
    Pourbafrani, Mahsa, Sebastiaan J. van Zelst, and Wil MP van der Aalst. "Supporting automatic system dynamics model generation for simulation in the context of process mining." International Conference on Business Information Systems. Springer, Cham, 2020.


    :param log: log object (event log / Pandas dataframe)
    :param grouper_freq: the grouping frequency (D, W, M, Y) to use
    :param activity_key: the attribute to be used as activity
    :param timestamp_key: the attribute to be used as timestamp
    :param case_id_key: the attribute to be used as case identifier
    :param resource_key: the attribute to be used as resource
    :param start_timestamp_key: the attribute to be used as start timestamp
    :rtype: ``pd.DataFrame``

    .. code-block:: python3

        import pm4py

        temporal_features_df = pm4py.extract_temporal_features_dataframe(dataframe, activity_key='concept:name', case_id_key='case:concept:name', timestamp_key='time:timestamp')
    """
    if type(log) not in [pd.DataFrame, EventLog, EventStream]: raise Exception("the method can be applied only to a traditional event log!")
    __event_log_deprecation_warning(log)

    parameters = get_properties(log, activity_key=activity_key, timestamp_key=timestamp_key, case_id_key=case_id_key)

    from pm4py.algo.transformation.log_to_features.variants import temporal

    parameters[temporal.Parameters.GROUPER_FREQ] = grouper_freq
    parameters[temporal.Parameters.ACTIVITY_COLUMN] = activity_key
    parameters[temporal.Parameters.TIMESTAMP_COLUMN] = timestamp_key
    parameters[temporal.Parameters.CASE_ID_COLUMN] = case_id_key
    parameters[temporal.Parameters.START_TIMESTAMP_COLUMN] = start_timestamp_key
    parameters[temporal.Parameters.RESOURCE_COLUMN] = resource_key

    return temporal.apply(log, parameters=parameters)


def extract_target_vector(log: Union[EventLog, pd.DataFrame], variant: str, activity_key="concept:name", timestamp_key="time:timestamp", case_id_key="case:concept:name") -> Tuple[Any, List[str]]:
    """
    Extracts from a log object the target vector for a specific ML use case
    (next activity, next time, remaining time)

    :param log: log object (event log / Pandas dataframe)
    :param variant: variant of the algorithm to be used: next_activity, next_time, remaining_time
    :param activity_key: the attribute to be used as activity
    :param timestamp_key: the attribute to be used as timestamp
    :param case_id_key: the attribute to be used as case identifier
    :rtype: ``Tuple[Any, List[str]]``

    .. code-block:: python3

        import pm4py

        vector_next_act, class_next_act = pm4py.extract_target_vector(log, 'next_activity', activity_key='concept:name', timestamp_key='time:timestamp', case_id_key='case:concept:name')
        vector_next_time, class_next_time = pm4py.extract_target_vector(log, 'next_time', activity_key='concept:name', timestamp_key='time:timestamp', case_id_key='case:concept:name')
        vector_rem_time, class_rem_time = pm4py.extract_target_vector(log, 'remaining_time', activity_key='concept:name', timestamp_key='time:timestamp', case_id_key='case:concept:name')

    """
    if type(log) not in [pd.DataFrame, EventLog, EventStream]: raise Exception("the method can be applied only to a traditional event log!")
    __event_log_deprecation_warning(log)

    parameters = get_properties(log, activity_key=activity_key, timestamp_key=timestamp_key, case_id_key=case_id_key)

    from pm4py.algo.transformation.log_to_target import algorithm as log_to_target

    var_map = {"next_activity": log_to_target.Variants.NEXT_ACTIVITY, "next_time": log_to_target.Variants.NEXT_TIME,
               "remaining_time": log_to_target.Variants.REMAINING_TIME}

    if variant not in var_map:
        raise Exception(
            "please provide the variant between: next_activity, next_time, remaining_time")

    target, classes = log_to_target.apply(log, variant=var_map[variant], parameters=parameters)
    return target, classes<|MERGE_RESOLUTION|>--- conflicted
+++ resolved
@@ -20,10 +20,7 @@
 
 from typing import Union, Tuple, Any, List, Collection, Optional
 import pandas as pd
-<<<<<<< HEAD
-=======
 import numpy as np
->>>>>>> 64e33151
 from pm4py.objects.ocel.obj import OCEL
 from pm4py.objects.log.obj import EventLog, EventStream
 from pm4py.util import constants
@@ -232,11 +229,8 @@
     data, feature_names = ocel_feature_extraction.apply(ocel, parameters=parameters)
 
     dataframe = pd.DataFrame(data, columns=feature_names)
-<<<<<<< HEAD
-=======
     dataframe.dropna(how="any", axis=1, inplace=True)
     dataframe = dataframe.select_dtypes(include=np.number)
->>>>>>> 64e33151
 
     if include_obj_id:
         objects_with_type = ocel.objects[[ocel.object_id_column, ocel.object_type_column]].to_dict("records")
