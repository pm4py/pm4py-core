--- conflicted
+++ resolved
@@ -93,11 +93,7 @@
     return result
 
 
-<<<<<<< HEAD
-def conformance_diagnostics_alignments(log: Union[EventLog, pd.DataFrame], *args, multi_processing: bool = constants.ENABLE_MULTIPROCESSING_DEFAULT, activity_key: str = "concept:name", timestamp_key: str = "time:timestamp", case_id_key: str = "case:concept:name", variant_str : Optional[str] = None) -> List[Dict[str, Any]]:
-=======
 def conformance_diagnostics_alignments(log: Union[EventLog, pd.DataFrame], *args, multi_processing: bool = constants.ENABLE_MULTIPROCESSING_DEFAULT, activity_key: str = "concept:name", timestamp_key: str = "time:timestamp", case_id_key: str = "case:concept:name", variant_str : Optional[str] = None, return_diagnostics_dataframe: bool = constants.DEFAULT_RETURN_DIAGNOSTICS_DATAFRAME) -> List[Dict[str, Any]]:
->>>>>>> 64e33151
     """
     Apply the alignments algorithm between a log and a process model.
     The methods return the full alignment diagnostics.
@@ -123,10 +119,7 @@
     :param timestamp_key: attribute to be used for the timestamp
     :param case_id_key: attribute to be used as case identifier
     :param variant_str: variant specification (for Petri net alignments)
-<<<<<<< HEAD
-=======
     :param return_diagnostics_dataframe: if possible, returns a dataframe with the diagnostics (instead of the usual output)
->>>>>>> 64e33151
     :rtype: ``List[Dict[str, Any]]``
 
     .. code-block:: python3
@@ -156,11 +149,6 @@
             if variant_str is not None:
                 variant = variant_str
             if multi_processing:
-<<<<<<< HEAD
-                return alignments.apply_multiprocessing(log, args[0], args[1], args[2], parameters=properties, variant=variant)
-            else:
-                return alignments.apply(log, args[0], args[1], args[2], parameters=properties, variant=variant)
-=======
                 result = alignments.apply_multiprocessing(log, args[0], args[1], args[2], parameters=properties, variant=variant)
             else:
                 result = alignments.apply(log, args[0], args[1], args[2], parameters=properties, variant=variant)
@@ -169,7 +157,6 @@
                 return alignments.get_diagnostics_dataframe(log, result, parameters=properties)
 
             return result
->>>>>>> 64e33151
         elif isinstance(args[0], dict):
             # DFG alignments
             from pm4py.algo.conformance.alignments.dfg import algorithm as dfg_alignment
