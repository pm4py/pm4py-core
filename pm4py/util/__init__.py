<<<<<<< HEAD
'''
    This file is part of PM4Py (More Info: https://pm4py.fit.fraunhofer.de).

    PM4Py is free software: you can redistribute it and/or modify
    it under the terms of the GNU General Public License as published by
    the Free Software Foundation, either version 3 of the License, or
    (at your option) any later version.

    PM4Py is distributed in the hope that it will be useful,
    but WITHOUT ANY WARRANTY; without even the implied warranty of
    MERCHANTABILITY or FITNESS FOR A PARTICULAR PURPOSE.  See the
    GNU General Public License for more details.

    You should have received a copy of the GNU General Public License
    along with PM4Py.  If not, see <https://www.gnu.org/licenses/>.
'''
from pm4py.util import lp, vers_checker, constants, points_subset, business_hours, regex, xes_constants, vis_utils, \
=======
from pm4py.util import variants_util, lp, vers_checker, constants, points_subset, business_hours, regex, xes_constants, vis_utils, \
>>>>>>> 3a0632f0
    dt_parsing, colors, exec_utils, pandas_utils, typing<|MERGE_RESOLUTION|>--- conflicted
+++ resolved
@@ -1,4 +1,3 @@
-<<<<<<< HEAD
 '''
     This file is part of PM4Py (More Info: https://pm4py.fit.fraunhofer.de).
 
@@ -15,8 +14,5 @@
     You should have received a copy of the GNU General Public License
     along with PM4Py.  If not, see <https://www.gnu.org/licenses/>.
 '''
-from pm4py.util import lp, vers_checker, constants, points_subset, business_hours, regex, xes_constants, vis_utils, \
-=======
 from pm4py.util import variants_util, lp, vers_checker, constants, points_subset, business_hours, regex, xes_constants, vis_utils, \
->>>>>>> 3a0632f0
     dt_parsing, colors, exec_utils, pandas_utils, typing