--- conflicted
+++ resolved
@@ -42,11 +42,9 @@
 
 DEFAULT_BUSINESS_HOURS_WORKCALENDAR = None
 
-<<<<<<< HEAD
 SHOW_EVENT_LOG_DEPRECATION = True
-=======
+
 DEFAULT_BGCOLOR = "white"
->>>>>>> 7d5d1959
 
 from enum import Enum
 
