import deprecation

from pm4py.util.lp.versions import pulp_solver

# not available in the latest version of PM4Py
CVXOPT = "cvxopt"
PULP = "pulp"
# not available in the latest version of PM4Py
CVXOPT_SOLVER_CUSTOM_ALIGN = "cvxopt_solver_custom_align"
CVXOPT_SOLVER_CUSTOM_ALIGN_ILP = "cvxopt_solver_custom_align_ilp"
ORTOOLS_SOLVER = "ortools_solver"

VERSIONS_APPLY = {PULP: pulp_solver.apply}
VERSIONS_GET_PRIM_OBJ = {PULP: pulp_solver.get_prim_obj_from_sol}
VERSIONS_GET_POINTS_FROM_SOL = {PULP: pulp_solver.get_points_from_sol}

DEFAULT_LP_SOLVER_VARIANT = PULP
# max allowed heuristics value (27/10/2019, due to the numerical instability of some of our solvers)
MAX_ALLOWED_HEURISTICS = 10**15

try:
    # in the case ortools is installed, it works
    from pm4py.util.lp.versions import ortools_solver

    VERSIONS_APPLY[ORTOOLS_SOLVER] = ortools_solver.apply
    VERSIONS_GET_PRIM_OBJ[ORTOOLS_SOLVER] = ortools_solver.get_prim_obj_from_sol
    VERSIONS_GET_POINTS_FROM_SOL[ORTOOLS_SOLVER] = ortools_solver.get_points_from_sol

    DEFAULT_LP_SOLVER_VARIANT = ORTOOLS_SOLVER
except:
    # in this case, ortools is not installed since it is broken
    pass

@deprecation.deprecated(deprecated_in='1.3.0', removed_in='2.0.0', current_version='',
<<<<<<< HEAD
                        details='Use algorithm entrypoint instead')
=======
                        details='Use solver module instead.')
>>>>>>> 8f38e397
def apply(c, Aub, bub, Aeq, beq, parameters=None, variant=DEFAULT_LP_SOLVER_VARIANT):
    """
    Gets the overall solution of the problem

    Parameters
    ------------
    c
        c parameter of the algorithm
    Aub
        A_ub parameter of the algorithm
    bub
        b_ub parameter of the algorithm
    Aeq
        A_eq parameter of the algorithm
    beq
        b_eq parameter of the algorithm
    parameters
        Possible parameters of the algorithm
    variant
        Variant of the algorithm, possible values: pulp, ortools

    Returns
    -------------
    sol
        Solution of the LP problem by the given algorithm
    """
    return VERSIONS_APPLY[variant](c, Aub, bub, Aeq, beq, parameters=parameters)

@deprecation.deprecated(deprecated_in='1.3.0', removed_in='2.0.0', current_version='',
<<<<<<< HEAD
                        details='Use algorithm entrypoint instead')
=======
                        details='Use solver module instead.')
>>>>>>> 8f38e397
def get_prim_obj_from_sol(sol, parameters=None, variant=DEFAULT_LP_SOLVER_VARIANT):
    """
    Gets the primal objective from the solution of the LP problem

    Parameters
    -------------
    sol
        Solution of the ILP problem by the given algorithm
    parameters
        Possible parameters of the algorithm
    variant
        Variant of the algorithm, possible values: pulp, ortools

    Returns
    -------------
    prim_obj
        Primal objective
    """
    return VERSIONS_GET_PRIM_OBJ[variant](sol, parameters=parameters)

@deprecation.deprecated(deprecated_in='1.3.0', removed_in='2.0.0', current_version='',
<<<<<<< HEAD
                        details='Use algorithm entrypoint instead')
=======
                        details='Use solver module instead.')
>>>>>>> 8f38e397
def get_points_from_sol(sol, parameters=None, variant=DEFAULT_LP_SOLVER_VARIANT):
    """
    Gets the points from the solution

    Parameters
    -------------
    sol
        Solution of the LP problem by the given algorithm
    parameters
        Possible parameters of the algorithm
    variant
        Variant of the algorithm, possible values: pulp, ortools

    Returns
    -------------
    points
        Point of the solution
    """
    return VERSIONS_GET_POINTS_FROM_SOL[variant](sol, parameters=parameters)<|MERGE_RESOLUTION|>--- conflicted
+++ resolved
@@ -32,11 +32,7 @@
     pass
 
 @deprecation.deprecated(deprecated_in='1.3.0', removed_in='2.0.0', current_version='',
-<<<<<<< HEAD
-                        details='Use algorithm entrypoint instead')
-=======
                         details='Use solver module instead.')
->>>>>>> 8f38e397
 def apply(c, Aub, bub, Aeq, beq, parameters=None, variant=DEFAULT_LP_SOLVER_VARIANT):
     """
     Gets the overall solution of the problem
@@ -66,11 +62,7 @@
     return VERSIONS_APPLY[variant](c, Aub, bub, Aeq, beq, parameters=parameters)
 
 @deprecation.deprecated(deprecated_in='1.3.0', removed_in='2.0.0', current_version='',
-<<<<<<< HEAD
-                        details='Use algorithm entrypoint instead')
-=======
                         details='Use solver module instead.')
->>>>>>> 8f38e397
 def get_prim_obj_from_sol(sol, parameters=None, variant=DEFAULT_LP_SOLVER_VARIANT):
     """
     Gets the primal objective from the solution of the LP problem
@@ -92,11 +84,7 @@
     return VERSIONS_GET_PRIM_OBJ[variant](sol, parameters=parameters)
 
 @deprecation.deprecated(deprecated_in='1.3.0', removed_in='2.0.0', current_version='',
-<<<<<<< HEAD
-                        details='Use algorithm entrypoint instead')
-=======
                         details='Use solver module instead.')
->>>>>>> 8f38e397
 def get_points_from_sol(sol, parameters=None, variant=DEFAULT_LP_SOLVER_VARIANT):
     """
     Gets the points from the solution
