--- conflicted
+++ resolved
@@ -42,10 +42,7 @@
     precision_alignments, conformance_diagnostics_footprints, \
     fitness_footprints, precision_footprints, check_is_fitting, conformance_temporal_profile, \
     conformance_declare, conformance_log_skeleton, replay_prefix_tbr
-<<<<<<< HEAD
-=======
 
->>>>>>> 1519a25f
 from pm4py.ocel import ocel_objects_interactions_summary, ocel_temporal_summary, ocel_objects_summary, ocel_get_object_types, ocel_get_attribute_names, ocel_flattening, ocel_object_type_activities, ocel_objects_ot_count, \
                         discover_ocdfg, discover_oc_petri_net, discover_objects_graph, sample_ocel_objects, ocel_drop_duplicates, ocel_merge_duplicates, ocel_sort_by_additional_column, \
                         ocel_add_index_based_timedelta, sample_ocel_connected_components, ocel_o2o_enrichment, ocel_e2o_lifecycle_enrichment, cluster_equivalent_ocel
