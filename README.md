# pm4py
pm4py is a python library that supports (state-of-the-art) process mining algorithms in python. 
It is open source (licensed under GPL) and intended to be used in both academia and industry projects.
pm4py is a product of the Fraunhofer Institute for Applied Information Technology.

## Documentation / API
The full documentation of pm4py can be found at http://pm4py.org/.

## First Example
A very simple example, to whet your appetite:

```python
import pm4py

<<<<<<< HEAD
log = pm4py.read_xes('<path-to-xes-log-file.xes>')

net, initial_marking, final_marking = pm4py.discover_petri_net_inductive(log)

pm4py.view_petri_net(pnet, initial_marking, final_marking, format="svg")
```

## Installation
pm4py can be installed on Python 3.7.x / 3.8.x / 3.9.x / 3.10.x by invoking:
```bash
pip install -U pm4py
```
=======
if __name__ == "__main__":
    log = pm4py.read_xes('<path-to-xes-log-file.xes>')
    net, initial_marking, final_marking = pm4py.discover_petri_net_inductive(log)
    pm4py.view_petri_net(pnet, initial_marking, final_marking, format="svg")

## Installation
pm4py can be installed on Python 3.7.x / 3.8.x / 3.9.x / 3.10.x by doing:
*pip install -U pm4py*
>>>>>>> 6483b952

## Release Notes
To track the incremental updates, please refer to the *CHANGELOG* file.

## Third Party Dependencies
pm4py relies on external libraries to offer its features.
In the */third_party* folder, we list all the licenses of our direct dependencies.
Please check the */third_party/LICENSES_TRANSITIVE* file to get a full list of all transitive dependencies and the corresponding license.

## Citing pm4py
Please cite pm4py as follows:

Berti, A., van Zelst, S.J., van der Aalst, W.M.P. (2019): Process Mining for Python (PM4Py): Bridging the Gap Between Process-and Data Science. In: Proceedings of the ICPM Demo Track 2019, co-located with 1st International Conference on Process Mining (ICPM 2019), Aachen, Germany, June 24-26, 2019. pp. 13-16 (2019). http://ceur-ws.org/Vol-2374/<|MERGE_RESOLUTION|>--- conflicted
+++ resolved
@@ -12,29 +12,18 @@
 ```python
 import pm4py
 
-<<<<<<< HEAD
-log = pm4py.read_xes('<path-to-xes-log-file.xes>')
-
-net, initial_marking, final_marking = pm4py.discover_petri_net_inductive(log)
-
-pm4py.view_petri_net(pnet, initial_marking, final_marking, format="svg")
-```
-
-## Installation
-pm4py can be installed on Python 3.7.x / 3.8.x / 3.9.x / 3.10.x by invoking:
-```bash
-pip install -U pm4py
-```
-=======
 if __name__ == "__main__":
     log = pm4py.read_xes('<path-to-xes-log-file.xes>')
     net, initial_marking, final_marking = pm4py.discover_petri_net_inductive(log)
     pm4py.view_petri_net(pnet, initial_marking, final_marking, format="svg")
+```
 
 ## Installation
 pm4py can be installed on Python 3.7.x / 3.8.x / 3.9.x / 3.10.x by doing:
+
+```bash
 *pip install -U pm4py*
->>>>>>> 6483b952
+```
 
 ## Release Notes
 To track the incremental updates, please refer to the *CHANGELOG* file.
