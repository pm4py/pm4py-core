# A dcr implementation in pm4py

<<<<<<< HEAD
Tested and working with python 3.11.0
=======
## Documentation / API
The full documentation of pm4py can be found at https://pm4py.fit.fraunhofer.de
>>>>>>> 86436615

Create a python virtual environment and: 
```
pip install -r requirements.txt
```

Check out and run the jupyter notebook from notebooks/pm4py_dcr_example.ipynb


The running example is on the sepsis event log.

### Contributors on the dcr extension

[paul-cvp](https://github.com/paul-cvp),[Timmovich](https://github.com/Timmovich)

## From pm4py:

## Installation
pm4py can be installed on Python 3.8.x / 3.9.x / 3.10.x / 3.11.x by invoking:
*pip install -U pm4py*

## Requirements
pm4py depends on some other Python packages, with different levels of importance:
* *Essential requirements*: numpy, pandas, deprecation, networkx
* *Normal requirements* (installed by default with the pm4py package, important for mainstream usage): graphviz, intervaltree, lxml, matplotlib, pydotplus, pytz, scipy, stringdist, tqdm
* *Optional requirements* (not installed by default): scikit-learn, pyemd, pyvis, jsonschema, polars, openai, pywin32, python-dateutil, requests, workalendar

## Release Notes
To track the incremental updates, please refer to the *CHANGELOG* file.

## Third Party Dependencies
As scientific library in the Python ecosystem, we rely on external libraries to offer our features.
In the */third_party* folder, we list all the licenses of our direct dependencies.
Please check the */third_party/LICENSES_TRANSITIVE* file to get a full list of all transitive dependencies and the corresponding license.

## Citing pm4py
<<<<<<< HEAD
If you are using pm4py in your scientific work, please cite pm4py as follows:
=======
If you are using pm4py in your scientific work, please cite pm4py as follows:

**Alessandro Berti, Sebastiaan van Zelst, Daniel Schuster**. (2023). *PM4Py: A process mining library for Python*. Software Impacts, 17, 100556. [DOI](https://doi.org/10.1016/j.simpa.2023.100556) | [Article Link](https://www.sciencedirect.com/science/article/pii/S2665963823000933)

BiBTeX:

```bibtex
@article{pm4py,  
title = {PM4Py: A process mining library for Python},  
journal = {Software Impacts},  
volume = {17},  
pages = {100556},  
year = {2023},  
issn = {2665-9638},  
doi = {https://doi.org/10.1016/j.simpa.2023.100556},  
url = {https://www.sciencedirect.com/science/article/pii/S2665963823000933},  
author = {Alessandro Berti and Sebastiaan van Zelst and Daniel Schuster},  
}
```
>>>>>>> 86436615
<|MERGE_RESOLUTION|>--- conflicted
+++ resolved
@@ -1,11 +1,6 @@
-# A dcr implementation in pm4py
+## A dcr implementation in pm4py
 
-<<<<<<< HEAD
 Tested and working with python 3.11.0
-=======
-## Documentation / API
-The full documentation of pm4py can be found at https://pm4py.fit.fraunhofer.de
->>>>>>> 86436615
 
 Create a python virtual environment and: 
 ```
@@ -22,6 +17,26 @@
 [paul-cvp](https://github.com/paul-cvp),[Timmovich](https://github.com/Timmovich)
 
 ## From pm4py:
+
+# pm4py
+pm4py is a python library that supports (state-of-the-art) process mining algorithms in python. 
+It is open source (licensed under GPL) and intended to be used in both academia and industry projects.
+pm4py is a product of the Fraunhofer Institute for Applied Information Technology.
+
+## Documentation / API
+The full documentation of pm4py can be found at https://pm4py.fit.fraunhofer.de
+
+## First Example
+A very simple example, to whet your appetite:
+
+```python
+import pm4py
+
+if __name__ == "__main__":
+    log = pm4py.read_xes('<path-to-xes-log-file.xes>')
+    net, initial_marking, final_marking = pm4py.discover_petri_net_inductive(log)
+    pm4py.view_petri_net(net, initial_marking, final_marking, format="svg")
+```
 
 ## Installation
 pm4py can be installed on Python 3.8.x / 3.9.x / 3.10.x / 3.11.x by invoking:
@@ -42,26 +57,6 @@
 Please check the */third_party/LICENSES_TRANSITIVE* file to get a full list of all transitive dependencies and the corresponding license.
 
 ## Citing pm4py
-<<<<<<< HEAD
-If you are using pm4py in your scientific work, please cite pm4py as follows:
-=======
 If you are using pm4py in your scientific work, please cite pm4py as follows:
 
-**Alessandro Berti, Sebastiaan van Zelst, Daniel Schuster**. (2023). *PM4Py: A process mining library for Python*. Software Impacts, 17, 100556. [DOI](https://doi.org/10.1016/j.simpa.2023.100556) | [Article Link](https://www.sciencedirect.com/science/article/pii/S2665963823000933)
-
-BiBTeX:
-
-```bibtex
-@article{pm4py,  
-title = {PM4Py: A process mining library for Python},  
-journal = {Software Impacts},  
-volume = {17},  
-pages = {100556},  
-year = {2023},  
-issn = {2665-9638},  
-doi = {https://doi.org/10.1016/j.simpa.2023.100556},  
-url = {https://www.sciencedirect.com/science/article/pii/S2665963823000933},  
-author = {Alessandro Berti and Sebastiaan van Zelst and Daniel Schuster},  
-}
-```
->>>>>>> 86436615
+Berti, A., van Zelst, S.J., van der Aalst, W.M.P. (2019): Process Mining for Python (PM4Py): Bridging the Gap Between Process-and Data Science. In: Proceedings of the ICPM Demo Track 2019, co-located with 1st International Conference on Process Mining (ICPM 2019), Aachen, Germany, June 24-26, 2019. pp. 13-16 (2019). http://ceur-ws.org/Vol-2374/