numpy
ciso8601
cvxopt
dataclasses
flask
flask-cors
lxml
graphviz
pandas
<<<<<<< HEAD
scipy
=======
networkx==1.11
>>>>>>> 628e2076
<|MERGE_RESOLUTION|>--- conflicted
+++ resolved
@@ -7,8 +7,5 @@
 lxml
 graphviz
 pandas
-<<<<<<< HEAD
 scipy
-=======
-networkx==1.11
->>>>>>> 628e2076
+networkx==1.11