import unittest

<<<<<<< HEAD
from pm4py.objects.log.importer.xes import algorithm as xes_importer
from pm4py.objects.conversion.log import algorithm as log_conversion
=======
from pm4py.objects.log.importer.xes import importer as xes_importer
from pm4py.objects.conversion.log import factory as log_conversion
>>>>>>> 52f23361

import os


class SerializationTest(unittest.TestCase):
    def test_serialization_log(self):
<<<<<<< HEAD
        from pm4py.objects.log.serialization import algorithm as serialization
=======
        from pm4py.objects.log.serialization import serializer as serialization
>>>>>>> 52f23361
        from pm4py.objects.log.deserialization import algorithm as deserialization
        log = xes_importer.apply(os.path.join("input_data", "running-example.xes"))
        ser = serialization.apply(log)
        deser = deserialization.apply(ser, variant="pyarrow_event_log")

    def test_serialization_stream(self):
<<<<<<< HEAD
        from pm4py.objects.log.serialization import algorithm as serialization
=======
        from pm4py.objects.log.serialization import serializer as serialization
>>>>>>> 52f23361
        from pm4py.objects.log.deserialization import algorithm as deserialization
        log = xes_importer.apply(os.path.join("input_data", "running-example.xes"))
        stream = log_conversion.apply(log, variant=log_conversion.TO_EVENT_STREAM)
        ser = serialization.apply(stream)
        deser = deserialization.apply(ser, variant="pyarrow_event_stream")


if __name__ == "__main__":
    unittest.main()<|MERGE_RESOLUTION|>--- conflicted
+++ resolved
@@ -1,34 +1,21 @@
 import unittest
 
-<<<<<<< HEAD
-from pm4py.objects.log.importer.xes import algorithm as xes_importer
-from pm4py.objects.conversion.log import algorithm as log_conversion
-=======
 from pm4py.objects.log.importer.xes import importer as xes_importer
 from pm4py.objects.conversion.log import factory as log_conversion
->>>>>>> 52f23361
 
 import os
 
 
 class SerializationTest(unittest.TestCase):
     def test_serialization_log(self):
-<<<<<<< HEAD
-        from pm4py.objects.log.serialization import algorithm as serialization
-=======
         from pm4py.objects.log.serialization import serializer as serialization
->>>>>>> 52f23361
         from pm4py.objects.log.deserialization import algorithm as deserialization
         log = xes_importer.apply(os.path.join("input_data", "running-example.xes"))
         ser = serialization.apply(log)
         deser = deserialization.apply(ser, variant="pyarrow_event_log")
 
     def test_serialization_stream(self):
-<<<<<<< HEAD
-        from pm4py.objects.log.serialization import algorithm as serialization
-=======
         from pm4py.objects.log.serialization import serializer as serialization
->>>>>>> 52f23361
         from pm4py.objects.log.deserialization import algorithm as deserialization
         log = xes_importer.apply(os.path.join("input_data", "running-example.xes"))
         stream = log_conversion.apply(log, variant=log_conversion.TO_EVENT_STREAM)
