--- conflicted
+++ resolved
@@ -120,14 +120,11 @@
         'pydotplus',
         'pulp',
         'pytz',
-<<<<<<< HEAD
         "ortools==7.4.7247",
         'intervaltree',
+        "ortools; python_version < '3.9'",
+        'intervaltree',
         "pm4pycvxopt; python_version < '3.8'"
-=======
-        "ortools; python_version < '3.9'",
-        'intervaltree'
->>>>>>> d6d8987e
     ],
     project_urls={
         'Documentation': 'http://www.pm4py.org',
