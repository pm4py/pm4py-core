from os.path import dirname, join

from setuptools import setup

import pm4py


def read_file(filename):
    with open(join(dirname(__file__), filename)) as f:
        return f.read()


setup(
    name=pm4py.__name__,
    version=pm4py.__version__,
    description=pm4py.__doc__.strip(),
    long_description=read_file('README'),
    author=pm4py.__author__,
    author_email=pm4py.__author_email__,
    py_modules=[pm4py.__name__],
    include_package_data=True,
    packages=['pm4py', 'pm4py.algo', 'pm4py.algo.discovery', 'pm4py.algo.discovery.dfg',
              'pm4py.algo.discovery.dfg.utils', 'pm4py.algo.discovery.dfg.adapters',
              'pm4py.algo.discovery.dfg.adapters.pandas', 'pm4py.algo.discovery.dfg.versions',
              'pm4py.algo.discovery.alpha', 'pm4py.algo.discovery.alpha.utils', 'pm4py.algo.discovery.alpha.versions',
              'pm4py.algo.discovery.alpha.data_structures', 'pm4py.algo.discovery.causal',
              'pm4py.algo.discovery.causal.versions', 'pm4py.algo.discovery.inductive',
              'pm4py.algo.discovery.inductive.util', 'pm4py.algo.discovery.inductive.versions',
              'pm4py.algo.discovery.inductive.versions.dfg', 'pm4py.algo.discovery.inductive.versions.dfg.util',
              'pm4py.algo.discovery.inductive.versions.dfg.data_structures', 'pm4py.algo.discovery.heuristics',
              'pm4py.algo.discovery.heuristics.versions', 'pm4py.algo.discovery.log_skeleton',
              'pm4py.algo.discovery.log_skeleton.versions', 'pm4py.algo.discovery.transition_system',
              'pm4py.algo.discovery.transition_system.util', 'pm4py.algo.discovery.transition_system.versions',
              'pm4py.algo.filtering', 'pm4py.algo.filtering.dfg', 'pm4py.algo.filtering.log',
              'pm4py.algo.filtering.log.ltl', 'pm4py.algo.filtering.log.cases', 'pm4py.algo.filtering.log.paths',
              'pm4py.algo.filtering.log.variants', 'pm4py.algo.filtering.log.timestamp',
              'pm4py.algo.filtering.log.attributes', 'pm4py.algo.filtering.log.auto_filter',
              'pm4py.algo.filtering.log.end_activities', 'pm4py.algo.filtering.log.start_activities',
              'pm4py.algo.filtering.common', 'pm4py.algo.filtering.common.timestamp',
              'pm4py.algo.filtering.common.attributes', 'pm4py.algo.filtering.common.end_activities',
              'pm4py.algo.filtering.common.start_activities', 'pm4py.algo.filtering.pandas',
              'pm4py.algo.filtering.pandas.ltl', 'pm4py.algo.filtering.pandas.cases',
              'pm4py.algo.filtering.pandas.paths', 'pm4py.algo.filtering.pandas.variants',
              'pm4py.algo.filtering.pandas.timestamp', 'pm4py.algo.filtering.pandas.attributes',
              'pm4py.algo.filtering.pandas.auto_filter', 'pm4py.algo.filtering.pandas.end_activities',
              'pm4py.algo.filtering.pandas.start_activities', 'pm4py.algo.simulation', 'pm4py.algo.simulation.playout',
              'pm4py.algo.simulation.playout.versions', 'pm4py.algo.simulation.playout.data_structures',
              'pm4py.algo.simulation.montecarlo', 'pm4py.algo.simulation.montecarlo.utils',
              'pm4py.algo.simulation.montecarlo.versions', 'pm4py.algo.simulation.tree_generator',
              'pm4py.algo.simulation.tree_generator.versions', 'pm4py.algo.conformance',
              'pm4py.algo.conformance.alignments', 'pm4py.algo.conformance.alignments.versions',
              'pm4py.algo.conformance.tokenreplay', 'pm4py.algo.conformance.tokenreplay.versions',
              'pm4py.algo.conformance.tokenreplay.diagnostics', 'pm4py.algo.conformance.log_skeleton',
              'pm4py.algo.conformance.log_skeleton.versions', 'pm4py.algo.enhancement', 'pm4py.algo.enhancement.sna',
              'pm4py.algo.enhancement.sna.versions', 'pm4py.algo.enhancement.sna.versions.log',
              'pm4py.algo.enhancement.sna.versions.pandas', 'pm4py.algo.enhancement.roles',
              'pm4py.algo.enhancement.roles.common', 'pm4py.algo.enhancement.roles.versions',
              'pm4py.algo.enhancement.comparison', 'pm4py.algo.enhancement.comparison.petrinet', 'pm4py.util',
              'pm4py.util.lp', 'pm4py.util.lp.util', 'pm4py.util.lp.versions', 'pm4py.util.dt_parsing',
              'pm4py.util.dt_parsing.versions', 'pm4py.objects', 'pm4py.objects.dfg', 'pm4py.objects.dfg.utils',
              'pm4py.objects.dfg.filtering', 'pm4py.objects.dfg.retrieval', 'pm4py.objects.log',
              'pm4py.objects.log.util', 'pm4py.objects.log.adapters', 'pm4py.objects.log.adapters.pandas',
              'pm4py.objects.log.exporter', 'pm4py.objects.log.exporter.csv', 'pm4py.objects.log.exporter.csv.versions',
              'pm4py.objects.log.exporter.xes', 'pm4py.objects.log.exporter.xes.versions',
              'pm4py.objects.log.exporter.parquet', 'pm4py.objects.log.exporter.parquet.versions',
              'pm4py.objects.log.importer', 'pm4py.objects.log.importer.csv', 'pm4py.objects.log.importer.csv.versions',
              'pm4py.objects.log.importer.xes', 'pm4py.objects.log.importer.xes.versions',
              'pm4py.objects.log.importer.parquet', 'pm4py.objects.log.importer.parquet.versions',
              'pm4py.objects.log.serialization', 'pm4py.objects.log.serialization.versions',
              'pm4py.objects.log.deserialization', 'pm4py.objects.log.deserialization.versions', 'pm4py.objects.petri',
              'pm4py.objects.petri.common', 'pm4py.objects.petri.exporter', 'pm4py.objects.petri.exporter.versions',
              'pm4py.objects.petri.importer', 'pm4py.objects.petri.importer.versions', 'pm4py.objects.conversion',
              'pm4py.objects.conversion.dfg', 'pm4py.objects.conversion.dfg.versions', 'pm4py.objects.conversion.log',
              'pm4py.objects.conversion.log.versions', 'pm4py.objects.conversion.process_tree',
              'pm4py.objects.conversion.process_tree.versions', 'pm4py.objects.conversion.heuristics_net',
              'pm4py.objects.conversion.heuristics_net.versions', 'pm4py.objects.process_tree',
              'pm4py.objects.heuristics_net', 'pm4py.objects.random_variables', 'pm4py.objects.random_variables.normal',
              'pm4py.objects.random_variables.uniform', 'pm4py.objects.random_variables.constant0',
              'pm4py.objects.random_variables.exponential', 'pm4py.objects.stochastic_petri',
              'pm4py.objects.transition_system', 'pm4py.streaming', 'pm4py.streaming.algo',
              'pm4py.streaming.algo.discovery', 'pm4py.streaming.algo.conformance', 'pm4py.streaming.stream',
              'pm4py.evaluation', 'pm4py.evaluation.precision', 'pm4py.evaluation.precision.versions',
              'pm4py.evaluation.simplicity', 'pm4py.evaluation.simplicity.versions', 'pm4py.evaluation.generalization',
              'pm4py.evaluation.generalization.versions', 'pm4py.evaluation.replay_fitness',
              'pm4py.evaluation.replay_fitness.versions', 'pm4py.statistics', 'pm4py.statistics.traces',
              'pm4py.statistics.traces.log', 'pm4py.statistics.traces.common', 'pm4py.statistics.traces.pandas',
              'pm4py.statistics.variants', 'pm4py.statistics.variants.log', 'pm4py.statistics.variants.pandas',
              'pm4py.statistics.attributes', 'pm4py.statistics.attributes.log', 'pm4py.statistics.attributes.common',
              'pm4py.statistics.attributes.pandas', 'pm4py.statistics.passed_time', 'pm4py.statistics.passed_time.log',
              'pm4py.statistics.passed_time.log.versions', 'pm4py.statistics.passed_time.pandas',
              'pm4py.statistics.passed_time.pandas.versions', 'pm4py.statistics.end_activities',
              'pm4py.statistics.end_activities.log', 'pm4py.statistics.end_activities.common',
              'pm4py.statistics.end_activities.pandas', 'pm4py.statistics.start_activities',
              'pm4py.statistics.start_activities.log', 'pm4py.statistics.start_activities.common',
              'pm4py.statistics.start_activities.pandas', 'pm4py.statistics.performance_spectrum',
              'pm4py.statistics.performance_spectrum.versions', 'pm4py.visualization', 'pm4py.visualization.dfg',
              'pm4py.visualization.dfg.versions', 'pm4py.visualization.sna', 'pm4py.visualization.sna.versions',
              'pm4py.visualization.common', 'pm4py.visualization.graphs', 'pm4py.visualization.graphs.util',
              'pm4py.visualization.graphs.versions', 'pm4py.visualization.petrinet',
              'pm4py.visualization.petrinet.util', 'pm4py.visualization.petrinet.common',
              'pm4py.visualization.petrinet.versions', 'pm4py.visualization.align_table',
              'pm4py.visualization.align_table.versions', 'pm4py.visualization.decisiontree',
              'pm4py.visualization.decisiontree.versions', 'pm4py.visualization.process_tree',
              'pm4py.visualization.process_tree.versions', 'pm4py.visualization.heuristics_net',
              'pm4py.visualization.heuristics_net.versions', 'pm4py.visualization.transition_system',
              'pm4py.visualization.transition_system.util', 'pm4py.visualization.transition_system.versions'],
    url='http://www.pm4py.org',
    license='GPL 3.0',
    install_requires=[
        'pyvis',
        'networkx',
        "matplotlib",
        'numpy',
        "ciso8601; python_version < '3.7'",
        'lxml',
        'graphviz',
        'pandas',
        'scipy',
        'scikit-learn',
        'pydotplus',
        'pulp',
        'pytz',
<<<<<<< HEAD
        "ortools; python_version < '3.9'",
        'intervaltree',
        "pm4pycvxopt; python_version < '3.8'"
=======
        'intervaltree'
>>>>>>> 6bca4a98
    ],
    project_urls={
        'Documentation': 'http://www.pm4py.org',
        'Source': 'https://github.com/pm4py/pm4py-source',
        'Tracker': 'https://github.com/pm4py/pm4py-source/issues',
    }
)<|MERGE_RESOLUTION|>--- conflicted
+++ resolved
@@ -120,13 +120,7 @@
         'pydotplus',
         'pulp',
         'pytz',
-<<<<<<< HEAD
-        "ortools; python_version < '3.9'",
-        'intervaltree',
-        "pm4pycvxopt; python_version < '3.8'"
-=======
         'intervaltree'
->>>>>>> 6bca4a98
     ],
     project_urls={
         'Documentation': 'http://www.pm4py.org',
