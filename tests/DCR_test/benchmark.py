--- conflicted
+++ resolved
@@ -1,17 +1,7 @@
 import pm4py
 import pandas as pd
-from matplotlib import pyplot as plt
-import math
+import matplotlib.pyplot as plt
 import time
-<<<<<<< HEAD
-import numpy as np
-from pm4py.discovery import discover_dcr, discover_declare
-def benchmark_discover():
-    # import algorithm
-
-
-    # how much should it be repeated
-=======
 import logging
 import cProfile
 from collections import Counter
@@ -28,48 +18,32 @@
 
 def benchmark_discover():
 
->>>>>>> 1519a25f
-    repeat = 10
-
-    # initiate structure needed to provide information
+    repeat = 10
     times = []
     no_event = []
     no_of_act = []
-
-    # loop to import all algorithm
     for i in range(1, 11):
         result = []
-        # import training log
-        training_log = pm4py.read_xes('../../tests/input_data/pdc/pdc_2019/Training Logs/pdc_2019_' + str(i) + '.xes')
-        dcr = None
-        # pm4py needs a timestamp, so a assign random values
-        add = pd.date_range('2018-04-09', periods=len(training_log), freq='20min')
-        training_log['time:timestamp'] = add
-        # nested loop for running the discover the repeated times
-        for j in range(repeat):
-            # use time to get internal counter
-            start_time = time.perf_counter()
-
-            # perform discovery
-            dcr, la = discover_dcr(training_log)
-
-            # get the difference
-            end_time = time.perf_counter() - start_time
-            # append the result
-            result.append(end_time)
+        training_log = pm4py.read_xes('../input_data/pdc/pdc_2019/Training Logs/pdc_2019_' + str(i) + '.xes')
+        add = pd.date_range('2018-04-09', periods=len(training_log), freq='20min')
+        training_log['time:timestamp'] = add
+        discover_dcr(training_log)
+        for i in range(repeat):
+            starttime = time.perf_counter()
+            discover_dcr(training_log)
+            endtime = time.perf_counter() - starttime
+            result.append(endtime)
 
         print("result from test: " + str(i) + ": " + str((sum(result) / repeat) * 1000) + " ms")
         print("length of event log: " + str(len(training_log)))
-        #print("number of actitivies: " + str(len(set(training_log['concept:name']))))
-        times.append((sum(result) / repeat) * 1000)
+        print("number of actitivies: " + str(len(set(training_log['concept:name']))))
+        times.append((sum(result)/repeat) * 1000)
         no_event.append(len(training_log))
         no_of_act.append(len(set(training_log['concept:name'])))
 
-
     x = [i for i in range(1, 11)]
     y = times
     plt.plot(x, y)
-    plt.title("DisCoveR miner for PM4Py")
     plt.ylabel('run time in ms')
     plt.xlabel('pdc logs 1 to 10')
     plt.grid(axis='x')
@@ -77,20 +51,6 @@
     plt.show()
 
 
-<<<<<<< HEAD
-def test_ground_truth_compliance():
-    prec = []
-    recall = []
-    acc = []
-    pred = []
-    for i in range(1,11):
-        training_log = pm4py.read_xes('../../tests/input_data/pdc/pdc_2019/Training Logs/pdc_2019_'+str(i)+'.xes')
-        # pm4py needs a timestamp, so a assign random values
-        add = pd.date_range('2018-04-09', periods=len(training_log), freq='20min')
-        training_log['time:timestamp'] = add
-
-        dcr, la = discover_dcr(training_log)
-=======
 def benchmark_optimal():
     repeat = 10
     times = []
@@ -122,7 +82,6 @@
             apply_trace_to_log(training_log, G)
             endtime = time.perf_counter() - starttime
             result.append(endtime)
->>>>>>> 1519a25f
 
         avg_time = (sum(result) / repeat) * 1000
         print(f"Result from test {i}: {avg_time} ms")
@@ -444,65 +403,3 @@
     # print("Running benchmark for classc")
     # benchmark_dfg_alignment()
 
-        #import graph for ground truth
-        gt_log = pm4py.read_xes('../../tests/input_data/pdc/pdc_2019/Ground Truth Logs/pdc_2019_'+str(i)+'.xes')
-        # pm4py needs a timestamp, so a assign random values
-        add = pd.date_range('2018-04-09', periods=len(gt_log), freq='20min')
-        gt_log['time:timestamp'] = add
-        gt_log = pm4py.convert_to_event_log(gt_log)
-        from pm4py.algo.evaluation.compliance.variants.confusion_matrix import compliancechecker
-        com = compliancechecker()
-        res = com.compliant_traces(dcr,gt_log)
-        prec.append(res.computePrecision())
-        recall.append(res.computeRecall())
-        acc.append(res.computeAccuracy())
-        pred.append(res.get_f_score())
-
-    total_true_neg = 0
-    total_true_pos = 0
-    total_false_pos =  0
-    total_false_neg = 0
-
-    for i in pred:
-        values = list(i)
-        total_true_neg += values[2]
-        total_true_pos += values[0]
-        total_false_pos += values[1]
-        total_false_neg += values[3]
-
-    #compute the precision according to positive and negative traces
-    neg_prec = total_true_neg / (total_true_neg + total_false_neg)
-    pos_prec = total_true_pos / (total_true_pos + total_false_pos)
-    neg_recall = total_true_neg / (total_true_neg + total_false_pos)
-    pos_recall = total_true_pos / (total_true_pos + total_false_neg)
-
-    #calculate the harmanic mean of precision and recall
-    weight = 1
-    f1_positive_score = ((1 + weight) * pos_prec * pos_recall) / (weight * pos_prec + pos_recall)
-    f1_negative_score = ((1 + weight) * neg_prec * neg_recall) / (weight * neg_prec + neg_recall)
-    acc = (total_true_pos + total_true_neg) / (total_true_pos + total_true_neg + total_false_pos + total_false_neg)
-
-    # It measures the differences between actual values and predicted values
-    # and is equivalent to the chi-square statistic for a 2 x 2 contingency table
-    numerator = (total_true_neg * total_true_pos) - (total_false_neg * total_false_pos)
-    Denominator = (total_true_pos + total_false_pos)*(total_true_pos + total_false_neg)*(total_true_neg + total_false_pos)*(total_true_neg + total_false_neg)
-    mcc = numerator / math.sqrt(Denominator)
-
-    print("positive precision: "+str(round(pos_prec,2)))
-    print("negative precision: "+str(round(neg_prec,2)))
-    print("positive recall: " + str(round(pos_recall,2)))
-    print("negative recall: "+str(round(neg_recall,2)))
-    print("positive f_1 score: "+str(round(f1_positive_score,2)))
-    print("negative f_1 score: " + str(round(f1_negative_score,2)))
-    print("accuracy: "+str(round(acc*100,1)))
-    print("mcc: "+str(round(mcc,2)))
-    #print("observed results"+str(observed))
-    #print("mean acc: "+str(mean_prec))
-
-
-
-if __name__ == "__main__":
-    #comment out what you want to test the benchmark for
-    #test_ground_truth_compliance()
-    benchmark_discover()
-    pass