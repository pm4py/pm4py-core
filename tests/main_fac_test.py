--- conflicted
+++ resolved
@@ -1,12 +1,7 @@
 import os
 import unittest
-<<<<<<< HEAD
-from pm4py.objects.log.importer.xes import algorithm as xes_importer
-from pm4py.objects.log.importer.csv import algorithm as csv_importer
-=======
 from pm4py.objects.log.importer.xes import importer as xes_importer
 from pm4py.objects.log.importer.csv import importer as csv_importer
->>>>>>> 52f23361
 from pm4py.objects.log.adapters.pandas import csv_import_adapter
 from pm4py.algo.discovery.alpha import algorithm as alpha_miner
 from pm4py.algo.discovery.inductive import algorithm as inductive_miner
@@ -15,24 +10,14 @@
 from pm4py.algo.discovery.transition_system import algorithm as ts_disc
 from pm4py.algo.conformance.alignments import algorithm as align_alg
 from pm4py.algo.conformance.tokenreplay import algorithm as tr_alg
-<<<<<<< HEAD
-from pm4py.evaluation import algorithm as eval_alg
-=======
 from pm4py.evaluation import factory as eval_alg
->>>>>>> 52f23361
 from pm4py.evaluation.replay_fitness import evaluator as rp_fit
 from pm4py.evaluation.precision import evaluator as precision_factory
 from pm4py.evaluation.generalization import evaluator as generalization
 from pm4py.evaluation.simplicity import evaluator as simplicity
-<<<<<<< HEAD
-from pm4py.objects.conversion.log import algorithm as log_conversion
-from pm4py.objects.log.exporter.csv import algorithm as csv_exporter
-from pm4py.objects.log.exporter.xes import algorithm as xes_exporter
-=======
 from pm4py.objects.conversion.log import factory as log_conversion
 from pm4py.objects.log.exporter.csv import exporter as csv_exporter
 from pm4py.objects.log.exporter.xes import exporter as xes_exporter
->>>>>>> 52f23361
 
 
 class MainFactoriesTest(unittest.TestCase):
@@ -44,13 +29,8 @@
         evaluation = eval_alg.apply(log, net, im, fm)
         fitness = rp_fit.apply(log, net, im, fm)
         precision = precision_factory.apply(log, net, im, fm)
-<<<<<<< HEAD
-        generalization = generalization.apply(log, net, im, fm)
-        simplicity = simplicity.apply(net)
-=======
-        gen = generalization.apply(log, net, im, fm)
-        sim = simplicity.apply(net)
->>>>>>> 52f23361
+        gen = generalization.apply(log, net, im, fm)
+        sim = simplicity.apply(net)
 
     def test_alphaminer_stream(self):
         stream = csv_importer.apply(os.path.join("input_data", "running-example.csv"))
@@ -60,13 +40,8 @@
         evaluation = eval_alg.apply(stream, net, im, fm)
         fitness = rp_fit.apply(stream, net, im, fm)
         precision = precision_factory.apply(stream, net, im, fm)
-<<<<<<< HEAD
-        generalization = generalization.apply(stream, net, im, fm)
-        simplicity = simplicity.apply(net)
-=======
         gen = generalization.apply(stream, net, im, fm)
         sim = simplicity.apply(net)
->>>>>>> 52f23361
 
     def test_alphaminer_df(self):
         log = csv_import_adapter.import_dataframe_from_path(os.path.join("input_data", "running-example.csv"))
@@ -76,13 +51,8 @@
         evaluation = eval_alg.apply(log, net, im, fm)
         fitness = rp_fit.apply(log, net, im, fm)
         precision = precision_factory.apply(log, net, im, fm)
-<<<<<<< HEAD
-        generalization = generalization.apply(log, net, im, fm)
-        simplicity = simplicity.apply(net)
-=======
-        gen = generalization.apply(log, net, im, fm)
-        sim = simplicity.apply(net)
->>>>>>> 52f23361
+        gen = generalization.apply(log, net, im, fm)
+        sim = simplicity.apply(net)
 
     def test_inductiveminer_log(self):
         log = xes_importer.apply(os.path.join("input_data", "running-example.xes"))
@@ -92,13 +62,8 @@
         evaluation = eval_alg.apply(log, net, im, fm)
         fitness = rp_fit.apply(log, net, im, fm)
         precision = precision_factory.apply(log, net, im, fm)
-<<<<<<< HEAD
-        generalization = generalization.apply(log, net, im, fm)
-        simplicity = simplicity.apply(net)
-=======
-        gen = generalization.apply(log, net, im, fm)
-        sim = simplicity.apply(net)
->>>>>>> 52f23361
+        gen = generalization.apply(log, net, im, fm)
+        sim = simplicity.apply(net)
 
     def test_inductiveminer_stream(self):
         stream = csv_importer.apply(os.path.join("input_data", "running-example.csv"))
@@ -108,13 +73,8 @@
         evaluation = eval_alg.apply(stream, net, im, fm)
         fitness = rp_fit.apply(stream, net, im, fm)
         precision = precision_factory.apply(stream, net, im, fm)
-<<<<<<< HEAD
-        generalization = generalization.apply(stream, net, im, fm)
-        simplicity = simplicity.apply(net)
-=======
         gen = generalization.apply(stream, net, im, fm)
         sim = simplicity.apply(net)
->>>>>>> 52f23361
 
     def test_inductiveminer_df(self):
         log = csv_import_adapter.import_dataframe_from_path(os.path.join("input_data", "running-example.csv"))
@@ -124,13 +84,8 @@
         evaluation = eval_alg.apply(log, net, im, fm)
         fitness = rp_fit.apply(log, net, im, fm)
         precision = precision_factory.apply(log, net, im, fm)
-<<<<<<< HEAD
-        generalization = generalization.apply(log, net, im, fm)
-        simplicity = simplicity.apply(net)
-=======
-        gen = generalization.apply(log, net, im, fm)
-        sim = simplicity.apply(net)
->>>>>>> 52f23361
+        gen = generalization.apply(log, net, im, fm)
+        sim = simplicity.apply(net)
 
     def test_heu_log(self):
         log = xes_importer.apply(os.path.join("input_data", "running-example.xes"))
@@ -140,13 +95,8 @@
         evaluation = eval_alg.apply(log, net, im, fm)
         fitness = rp_fit.apply(log, net, im, fm)
         precision = precision_factory.apply(log, net, im, fm)
-<<<<<<< HEAD
-        generalization = generalization.apply(log, net, im, fm)
-        simplicity = simplicity.apply(net)
-=======
-        gen = generalization.apply(log, net, im, fm)
-        sim = simplicity.apply(net)
->>>>>>> 52f23361
+        gen = generalization.apply(log, net, im, fm)
+        sim = simplicity.apply(net)
 
     def test_heu_stream(self):
         stream = csv_importer.apply(os.path.join("input_data", "running-example.csv"))
@@ -156,13 +106,8 @@
         evaluation = eval_alg.apply(stream, net, im, fm)
         fitness = rp_fit.apply(stream, net, im, fm)
         precision = precision_factory.apply(stream, net, im, fm)
-<<<<<<< HEAD
-        generalization = generalization.apply(stream, net, im, fm)
-        simplicity = simplicity.apply(net)
-=======
         gen = generalization.apply(stream, net, im, fm)
         sim = simplicity.apply(net)
->>>>>>> 52f23361
 
     def test_heu_df(self):
         log = csv_import_adapter.import_dataframe_from_path(os.path.join("input_data", "running-example.csv"))
@@ -172,13 +117,8 @@
         evaluation = eval_alg.apply(log, net, im, fm)
         fitness = rp_fit.apply(log, net, im, fm)
         precision = precision_factory.apply(log, net, im, fm)
-<<<<<<< HEAD
-        generalization = generalization.apply(log, net, im, fm)
-        simplicity = simplicity.apply(net)
-=======
-        gen = generalization.apply(log, net, im, fm)
-        sim = simplicity.apply(net)
->>>>>>> 52f23361
+        gen = generalization.apply(log, net, im, fm)
+        sim = simplicity.apply(net)
 
     def test_dfg_log(self):
         log = xes_importer.apply(os.path.join("input_data", "running-example.xes"))
