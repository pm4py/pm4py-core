from os.path import dirname, join

from setuptools import setup

import pm4py


def read_file(filename):
    with open(join(dirname(__file__), filename)) as f:
        return f.read()


setup(
    name=pm4py.__name__,
    version=pm4py.__version__,
    description=pm4py.__doc__.strip(),
    long_description=read_file('README.md'),
    author=pm4py.__author__,
    author_email=pm4py.__author_email__,
    py_modules=[pm4py.__name__],
    include_package_data=True,
    packages=['pm4py', 'pm4py.algo', 'pm4py.algo.discovery', 'pm4py.algo.discovery.dfg',
              'pm4py.algo.discovery.dfg.utils', 'pm4py.algo.discovery.dfg.adapters',
              'pm4py.algo.discovery.dfg.adapters.pandas', 'pm4py.algo.discovery.dfg.variants',
              'pm4py.algo.discovery.alpha', 'pm4py.algo.discovery.alpha.utils', 'pm4py.algo.discovery.alpha.variants',
              'pm4py.algo.discovery.alpha.data_structures', 'pm4py.algo.discovery.causal',
              'pm4py.algo.discovery.causal.variants', 'pm4py.algo.discovery.inductive',
              'pm4py.algo.discovery.inductive.util', 'pm4py.algo.discovery.inductive.variants',
              'pm4py.algo.discovery.inductive.variants.im', 'pm4py.algo.discovery.inductive.variants.im.util',
              'pm4py.algo.discovery.inductive.variants.im.data_structures',
              'pm4py.algo.discovery.inductive.variants.im_d', 'pm4py.algo.discovery.inductive.variants.im_d.util',
              'pm4py.algo.discovery.inductive.variants.im_d.data_structures',
              'pm4py.algo.discovery.inductive.variants.im_f',
              'pm4py.algo.discovery.inductive.variants.im_f.data_structures', 'pm4py.algo.discovery.footprints',
              'pm4py.algo.discovery.footprints.dfg', 'pm4py.algo.discovery.footprints.dfg.variants',
              'pm4py.algo.discovery.footprints.log', 'pm4py.algo.discovery.footprints.log.variants',
              'pm4py.algo.discovery.footprints.tree', 'pm4py.algo.discovery.footprints.tree.variants',
              'pm4py.algo.discovery.footprints.petri', 'pm4py.algo.discovery.footprints.petri.variants',
              'pm4py.algo.discovery.heuristics', 'pm4py.algo.discovery.heuristics.variants',
              'pm4py.algo.discovery.log_skeleton', 'pm4py.algo.discovery.log_skeleton.variants',
              'pm4py.algo.discovery.transition_system', 'pm4py.algo.discovery.transition_system.variants',
              'pm4py.algo.discovery.correlation_mining', 'pm4py.algo.discovery.correlation_mining.variants',
              'pm4py.algo.filtering', 'pm4py.algo.filtering.dfg', 'pm4py.algo.filtering.log',
              'pm4py.algo.filtering.log.ltl', 'pm4py.algo.filtering.log.cases', 'pm4py.algo.filtering.log.paths',
              'pm4py.algo.filtering.log.variants', 'pm4py.algo.filtering.log.timestamp',
              'pm4py.algo.filtering.log.attributes', 'pm4py.algo.filtering.log.auto_filter',
              'pm4py.algo.filtering.log.end_activities', 'pm4py.algo.filtering.log.start_activities',
              'pm4py.algo.filtering.common', 'pm4py.algo.filtering.common.timestamp',
              'pm4py.algo.filtering.common.attributes', 'pm4py.algo.filtering.common.end_activities',
              'pm4py.algo.filtering.common.start_activities', 'pm4py.algo.filtering.pandas',
              'pm4py.algo.filtering.pandas.ltl', 'pm4py.algo.filtering.pandas.cases',
              'pm4py.algo.filtering.pandas.paths', 'pm4py.algo.filtering.pandas.variants',
              'pm4py.algo.filtering.pandas.timestamp', 'pm4py.algo.filtering.pandas.attributes',
              'pm4py.algo.filtering.pandas.auto_filter', 'pm4py.algo.filtering.pandas.end_activities',
              'pm4py.algo.filtering.pandas.start_activities', 'pm4py.algo.clustering',
              'pm4py.algo.clustering.trace_attribute_driven', 'pm4py.algo.clustering.trace_attribute_driven.dfg',
              'pm4py.algo.clustering.trace_attribute_driven.util',
              'pm4py.algo.clustering.trace_attribute_driven.variants',
              'pm4py.algo.clustering.trace_attribute_driven.merge_log',
              'pm4py.algo.clustering.trace_attribute_driven.leven_dist',
              'pm4py.algo.clustering.trace_attribute_driven.linkage_method', 'pm4py.algo.conformance',
              'pm4py.algo.conformance.alignments', 'pm4py.algo.conformance.alignments.variants',
              'pm4py.algo.conformance.footprints', 'pm4py.algo.conformance.footprints.util',
              'pm4py.algo.conformance.footprints.variants', 'pm4py.algo.conformance.tokenreplay',
              'pm4py.algo.conformance.tokenreplay.variants', 'pm4py.algo.conformance.tokenreplay.diagnostics',
              'pm4py.algo.conformance.log_skeleton', 'pm4py.algo.conformance.log_skeleton.variants',
              'pm4py.algo.conformance.tree_alignments', 'pm4py.algo.conformance.tree_alignments.variants',
              'pm4py.algo.conformance.tree_alignments.variants.approximated',
              'pm4py.algo.conformance.decomp_alignments', 'pm4py.algo.conformance.decomp_alignments.variants',
              'pm4py.algo.enhancement', 'pm4py.algo.enhancement.sna', 'pm4py.algo.enhancement.sna.variants',
              'pm4py.algo.enhancement.sna.variants.log', 'pm4py.algo.enhancement.sna.variants.pandas',
              'pm4py.algo.enhancement.roles', 'pm4py.algo.enhancement.roles.common',
              'pm4py.algo.enhancement.roles.variants', 'pm4py.algo.enhancement.decision',
              'pm4py.algo.enhancement.comparison', 'pm4py.algo.enhancement.comparison.petrinet', 'pm4py.util',
              'pm4py.util.lp', 'pm4py.util.lp.util', 'pm4py.util.lp.variants', 'pm4py.util.dt_parsing',
              'pm4py.util.dt_parsing.variants', 'pm4py.objects', 'pm4py.objects.dfg', 'pm4py.objects.dfg.utils',
              'pm4py.objects.dfg.exporter', 'pm4py.objects.dfg.exporter.variants', 'pm4py.objects.dfg.importer',
              'pm4py.objects.dfg.importer.variants', 'pm4py.objects.dfg.filtering', 'pm4py.objects.dfg.retrieval',
              'pm4py.objects.log', 'pm4py.objects.log.util', 'pm4py.objects.log.exporter',
              'pm4py.objects.log.exporter.xes', 'pm4py.objects.log.exporter.xes.util',
              'pm4py.objects.log.exporter.xes.variants', 'pm4py.objects.log.importer', 'pm4py.objects.log.importer.xes',
              'pm4py.objects.log.importer.xes.variants', 'pm4py.objects.bpmn', 'pm4py.objects.bpmn.util',
              'pm4py.objects.bpmn.layout', 'pm4py.objects.bpmn.layout.variants', 'pm4py.objects.bpmn.exporter',
              'pm4py.objects.bpmn.exporter.variants', 'pm4py.objects.bpmn.importer',
              'pm4py.objects.bpmn.importer.variants', 'pm4py.objects.petri', 'pm4py.objects.petri.common',
              'pm4py.objects.petri.exporter', 'pm4py.objects.petri.exporter.variants', 'pm4py.objects.petri.importer',
              'pm4py.objects.petri.importer.variants', 'pm4py.objects.conversion', 'pm4py.objects.conversion.dfg',
              'pm4py.objects.conversion.dfg.variants', 'pm4py.objects.conversion.log',
              'pm4py.objects.conversion.log.variants', 'pm4py.objects.conversion.bpmn',
              'pm4py.objects.conversion.bpmn.variants', 'pm4py.objects.conversion.wf_net',
              'pm4py.objects.conversion.wf_net.variants', 'pm4py.objects.conversion.process_tree',
              'pm4py.objects.conversion.process_tree.variants', 'pm4py.objects.conversion.heuristics_net',
              'pm4py.objects.conversion.heuristics_net.variants', 'pm4py.objects.process_tree',
              'pm4py.objects.process_tree.exporter', 'pm4py.objects.process_tree.exporter.variants',
              'pm4py.objects.process_tree.importer', 'pm4py.objects.process_tree.importer.variants',
              'pm4py.objects.heuristics_net', 'pm4py.objects.random_variables', 'pm4py.objects.random_variables.normal',
              'pm4py.objects.random_variables.uniform', 'pm4py.objects.random_variables.constant0',
              'pm4py.objects.random_variables.exponential', 'pm4py.objects.stochastic_petri',
              'pm4py.objects.transition_system', 'pm4py.streaming', 'pm4py.streaming.algo',
              'pm4py.streaming.algo.discovery', 'pm4py.streaming.algo.discovery.dfg',
              'pm4py.streaming.algo.discovery.dfg.variants', 'pm4py.streaming.algo.conformance',
              'pm4py.streaming.algo.conformance.tbr', 'pm4py.streaming.algo.conformance.tbr.variants',
              'pm4py.streaming.algo.conformance.footprints', 'pm4py.streaming.algo.conformance.footprints.variants',
              'pm4py.streaming.util', 'pm4py.streaming.util.dictio', 'pm4py.streaming.util.dictio.versions',
              'pm4py.streaming.stream', 'pm4py.streaming.importer', 'pm4py.streaming.importer.csv',
              'pm4py.streaming.importer.csv.variants', 'pm4py.streaming.importer.xes',
              'pm4py.streaming.importer.xes.variants', 'pm4py.evaluation', 'pm4py.evaluation.wf_net',
              'pm4py.evaluation.wf_net.variants', 'pm4py.evaluation.precision', 'pm4py.evaluation.precision.variants',
              'pm4py.evaluation.soundness', 'pm4py.evaluation.soundness.woflan',
              'pm4py.evaluation.soundness.woflan.graphs', 'pm4py.evaluation.soundness.woflan.graphs.reachability_graph',
              'pm4py.evaluation.soundness.woflan.graphs.minimal_coverability_graph',
              'pm4py.evaluation.soundness.woflan.graphs.restricted_coverability_graph',
              'pm4py.evaluation.soundness.woflan.place_invariants',
              'pm4py.evaluation.soundness.woflan.not_well_handled_pairs', 'pm4py.evaluation.simplicity',
              'pm4py.evaluation.simplicity.variants', 'pm4py.evaluation.generalization',
              'pm4py.evaluation.generalization.variants', 'pm4py.evaluation.replay_fitness',
              'pm4py.evaluation.replay_fitness.variants', 'pm4py.evaluation.earth_mover_distance',
              'pm4py.evaluation.earth_mover_distance.variants', 'pm4py.simulation', 'pm4py.simulation.playout',
              'pm4py.simulation.playout.variants', 'pm4py.simulation.montecarlo', 'pm4py.simulation.montecarlo.utils',
              'pm4py.simulation.montecarlo.variants', 'pm4py.simulation.tree_playout',
              'pm4py.simulation.tree_playout.variants', 'pm4py.simulation.tree_generator',
              'pm4py.simulation.tree_generator.variants', 'pm4py.statistics', 'pm4py.statistics.util',
              'pm4py.statistics.traces', 'pm4py.statistics.traces.log', 'pm4py.statistics.traces.common',
              'pm4py.statistics.traces.pandas', 'pm4py.statistics.variants', 'pm4py.statistics.variants.log',
              'pm4py.statistics.variants.pandas', 'pm4py.statistics.attributes', 'pm4py.statistics.attributes.log',
              'pm4py.statistics.attributes.common', 'pm4py.statistics.attributes.pandas',
              'pm4py.statistics.passed_time', 'pm4py.statistics.passed_time.log',
              'pm4py.statistics.passed_time.log.variants', 'pm4py.statistics.passed_time.pandas',
              'pm4py.statistics.passed_time.pandas.variants', 'pm4py.statistics.sojourn_time',
              'pm4py.statistics.sojourn_time.log', 'pm4py.statistics.sojourn_time.pandas',
              'pm4py.statistics.end_activities', 'pm4py.statistics.end_activities.log',
              'pm4py.statistics.end_activities.common', 'pm4py.statistics.end_activities.pandas',
              'pm4py.statistics.start_activities', 'pm4py.statistics.start_activities.log',
              'pm4py.statistics.start_activities.common', 'pm4py.statistics.start_activities.pandas',
              'pm4py.statistics.eventually_follows', 'pm4py.statistics.eventually_follows.log',
              'pm4py.statistics.eventually_follows.pandas', 'pm4py.statistics.performance_spectrum',
              'pm4py.statistics.performance_spectrum.variants', 'pm4py.statistics.concurrent_activities',
              'pm4py.statistics.concurrent_activities.log', 'pm4py.statistics.concurrent_activities.pandas',
              'pm4py.visualization', 'pm4py.visualization.dfg', 'pm4py.visualization.dfg.variants',
              'pm4py.visualization.sna', 'pm4py.visualization.sna.variants', 'pm4py.visualization.bpmn',
              'pm4py.visualization.bpmn.variants', 'pm4py.visualization.common', 'pm4py.visualization.graphs',
              'pm4py.visualization.graphs.util', 'pm4py.visualization.graphs.variants', 'pm4py.visualization.petrinet',
              'pm4py.visualization.petrinet.util', 'pm4py.visualization.petrinet.common',
              'pm4py.visualization.petrinet.variants', 'pm4py.visualization.footprints',
              'pm4py.visualization.footprints.variants', 'pm4py.visualization.align_table',
              'pm4py.visualization.align_table.variants', 'pm4py.visualization.decisiontree',
              'pm4py.visualization.decisiontree.variants', 'pm4py.visualization.process_tree',
              'pm4py.visualization.process_tree.variants', 'pm4py.visualization.heuristics_net',
              'pm4py.visualization.heuristics_net.variants', 'pm4py.visualization.transition_system',
              'pm4py.visualization.transition_system.util', 'pm4py.visualization.transition_system.variants'],
    url='http://www.pm4py.org',
    license='GPL 3.0',
    install_requires=[
        "ciso8601; python_version < '3.7'",
        'deprecation',
        'graphviz',
        'intervaltree',
        'jsonpickle',
        'lxml',
        'matplotlib',
        'networkx',
        'numpy<=1.19.3',
        'pandas',
        "pm4pycvxopt>=0.0.10; python_version < '3.9'",
        'pulp<=2.1',
        'pydotplus',
        'pytz',
        'pyvis',
        "scikit-learn; python_version < '3.9'",
        'scipy',
        'stringdist',
        'sympy',
<<<<<<< HEAD
        'tqdm'
=======
        "tqdm"
>>>>>>> 372b1221
    ],
    project_urls={
        'Documentation': 'http://www.pm4py.org',
        'Source': 'https://github.com/pm4py/pm4py-source',
        'Tracker': 'https://github.com/pm4py/pm4py-source/issues',
    }
)<|MERGE_RESOLUTION|>--- conflicted
+++ resolved
@@ -151,7 +151,7 @@
     url='http://www.pm4py.org',
     license='GPL 3.0',
     install_requires=[
-        "ciso8601; python_version < '3.7'",
+        'ciso8601; python_version < \'3.7\'',
         'deprecation',
         'graphviz',
         'intervaltree',
@@ -161,20 +161,17 @@
         'networkx',
         'numpy<=1.19.3',
         'pandas',
-        "pm4pycvxopt>=0.0.10; python_version < '3.9'",
+        'pm4pycvxopt>=0.0.10; python_version < \'3.9\'',
         'pulp<=2.1',
         'pydotplus',
         'pytz',
         'pyvis',
-        "scikit-learn; python_version < '3.9'",
+        'scikit-learn; python_version < \'3.9\'',
         'scipy',
         'stringdist',
         'sympy',
-<<<<<<< HEAD
         'tqdm'
-=======
-        "tqdm"
->>>>>>> 372b1221
+
     ],
     project_urls={
         'Documentation': 'http://www.pm4py.org',
